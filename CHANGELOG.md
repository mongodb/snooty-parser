# Changelog

All notable changes to this project will be documented in this file.

The format is based on [Keep a Changelog](https://keepachangelog.com/en/1.0.0/),
and this project adheres to [Semantic Versioning](https://semver.org/spec/v2.0.0.html).

## [Unreleased]

<<<<<<< HEAD
### Changed

- Improve string-handling in spec-parser (DOP-1148).
=======
### Added

- fail_on_diagnostics toml flag (DOP-1132)
>>>>>>> a874c253

## [v0.4.11] - 2020-06-22

### Fixed

- Python 3.7 support.

## [v0.4.10] - 2020-06-17

### Changed

- Populate literal include nodes (DOP-876).

### Fixed

- RefRole nodes no longer render with the prefix if no title is found (DOP-1073).

## [v0.4.9] - 2020-06-05

### Added

- Columns option to card-group.

## [v0.4.8] - 2020-05-27

### Added

- Homepage directives (DOP-1120).

### Changed

- The `rfc` role is now an extlink and actually creates a reference (DOP-1128).

### Fixed

- Invalid YAML in tabs and card groups no longer triggers a crash (DOP-1135).

## [v0.4.7] - 2020-05-13

### Changed

- Error code 2 is now returned if there are error diagnostics, leaving error code 1 for crashes (DOP-922).

### Fixed

- Generated intersphinx inventories are now compatible with older versions of Sphinx (DOP-1094).
- Snooty no longer crashes when generating or loading an intersphinx inventory with invalid target names (DOP-1079).
- Diagnostic levels are now dealt with more carefully.

## [v0.4.6] - 2020-05-06

### Added

- Support for the glossery directive (DOP-888).
- Optional support for logging diagnostics as JSON objects (DOP-969).

### Changed

- The optional patch ID is now written to the metadata document.

## [v0.4.5] - 2020-04-29

### Fixed

- Support for links in step file headings (DOP-1015).
- Incorrect AST output with hyperlink references (DOP-1056).

## [v0.4.4] - 2020-04-21

### Added

- Support for deprecated versions (DOP-908).

### Fixed

- Definition list AST format.
- The code block `linenos` option is now correctly placed in the AST node.

## [v0.4.3] - 2020-04-15

### Added

- Added `spec` role.
- Added support for various roles & directive options.
- Added support for passing a patch ID into the build identifier (DOP-948).
- The `std:doc` role now emits `RefRole` nodes rather than `Role`, and titles are now
  resolved in the parser (DOP-954).

### Changed

- Diagnostic refactoring (DOP-878).
- The `doc` role is now in the `std` domain.

## [v0.4.2] - 2020-04-03

### Added

- Various roles.

### Changed

- C# driver extlinks now point to 2.10.
- Scala driver extlinks now point to 2.9.

## [v0.4.1] - 2020-04-02

### Added

- Various roles and directive options.

### Changed

- Prefer canonical target names in the AST: e.g. `mongod.-v` over `-v` (DOP-881).

### Fixed

- Skip incomplete target nodes, resolving a crash. (DOP-891).

## [v0.4.0] - 2020-03-23

### Added

- Program & Option handling (DOCSP-8449).
- Enforce ISO 8061 dates (DOCSPLAT-825).
- Support multiple authors.
- Various roles & directives.

### Changed

- The AST is now constructed with a formally specified object-oriented structure.

## [v0.3.6] - 2020-03-03

### Fixed

- Fix `ref_role` nodes with an explicit title.

## [v0.3.5] - 2020-03-03

### Added

- Populate substitution nodes in postprocess layer (DOCSPLAT-114).
- Support for option and program rstobjects (DOCSP-8449).

### Fixed

- Fix devhub image handling (DOCSPLAT-861).

## [v0.3.4] - 2020-02-27

### Removed

- DevHub series directive.

## [v0.3.2] - 2020-02-24

### Fixed

- Devhub directive resolution and behavior.

## [v0.3.1] - 2020-02-14

### Added

- Directives for DevHub (DOCSP-8848).
- Tab sets for Realm (DOCSP-8787).

## [v0.3.0] - 2020-02-09

### Added

- Support for defining a project's title (DOCSP-7988).
- Support for defining a project's default domain (DOCSP-8723).
- Support for DevHub template directives (DOCSP-8723).
- Support for Python 3.8 (DOCSP-7399).
- Support for injecting formatting into ref_role nodes (DOCSP-7569).

### Changed

- Incomplete targets are now an error: for example,
  ```
  `universal link <ios-universal-links_>`_
  ```

### Fixed

- Directives may now have a "name" option, suppressing the docutils
  special-case behavior.
- Fix crashing around snooty.toml (DOCSP-8389).

## [v0.2.0] - 2020-01-23

### Added

- Target/Ref validation & resolution (DOCSP-5776, DOCSP-6657).

- Commit IDs may now be passed into the parser (DOCSP-8277).

### Changed

- Domains are now included in AST nodes when relevant.

## [v0.1.16] - 2019-12-20

### Added

- Support for defining non-drawer TOC nodes via `toc_landing_pages` array in snooty.toml (DOCSP-7573).

### Fixed

- Inconsistent YAML output filenames leading to broken page previews (DOCSP-8084).

## [v0.1.15] - 2019-12-05

### Added

- The following extlink roles:

  - `fb-dev-docs`
  - `fcm`
  - `google-dev`
  - `google-android-ref`
  - `github`
  - `github-dev`
  - `electricimp`
  - `twilio`
  - `mdn`
  - `aws-go`
  - `aws-iam`
  - `aws-reference`
  - `reactjs`
  - `jwt-io`

- More semantic analysis postprocessing infrastructure (DOCSP-7574).

- A new release process (DOCSP-7800).

### Fixed

- Don't crash if opening an empty project.

## [v0.1.14] - 2019-11-19

### Added

- Added infrastructure to support editor preview.

- Added infrastructure to support TOC generation.

- Added diagnostic for merge conflict markers.

- Parse published-branches.yaml and persist data to a metadata collection (DOCSP-7193).

### Fixed

- Parsing of extract filenames that include periods (DOCSP-6904).

- Miscellaneous reStructuredText support improvements.

- Properly report snooty.toml errors.

## [v0.1.13] - 2019-09-23

### Added

- Support for reStructuredText footnotes (DOCSP-6620).

- Support for project-wide reStructuredText substitutions (DOCSP-6442).

- Support for downloading and ingesting intersphinx inventories (DOCSP-5776).

- Validation for links under the `doc` role (DOCSP-6190).

- Support for the following reStructuredText constructs:

  - `datalakeconf` rstobject
  - `caption` option to `toctree`
  - `includehidden` option to `toctree`
  - `backlinks` option to `contents` is an enum
  - `gcp` and `azure` extlinks
  - `only` directive
  - `tab` directive accepts a `tabid` option (DOCSP-6493)
  - `list-table` directive accepts an argument (DOCSP-6554)
  - `card-group` directive (DOCSP-6447)

### Changed

- The original filename of static assets is now saved in the `filename` field of the
  `snooty.assets` collection, replacing the `type` field (DOCSP-6849).
- Directive "flag" options have a true value in the AST instead of null (DOCSP-6383).
- The "only" directive is now deprecated in favor of "cond".

### Fixed

- Parsing of the `versionadded`, `versionchanged`, and `deprecated` directives (DOCSP-6504).

## [v0.1.12] - 2019-07-25

### Added

- Add support for the following reStructuredText constructs:

  - `todo`
  - `deprecated`
  - `see`
  - `describe`
  - `glossary`
  - `rubric`
  - `envvar`

- Add support for the following extlinks:

  - `go-api`
  - `ecosystem`
  - `products`
  - `wtdocs`

### Changed

- Undefined source constants are now replaced with a zero-width space (\u200b),
  preventing them from creating a syntax error.

### Fixed

- No longer create spurious diagnostics about including apiargs artifacts and `hash.rst`.

## [v0.1.11] - 2019-07-23

### Added

- Add support for the following directives (DOCSP-6210):

  - `tabs-top`
  - `tabs-stitch-auth-provid`
  - `tabs-deployments`
  - `tabs-stitch-sdks`
  - `tabs-stitch-interfaces`
  - `blockquote`
  - `caution`

- Add support for the `wikipedia` role.

### Fixed

- All YAML parsing errors are caught, rather than just scanning errors (DOCSP-6251).
- Opening a project with missing static assets no longer triggers an unhandled exception (DOCSP-6267).

## [v0.1.10] - 2019-07-11

### Added

- `code` directive alias for `code-block`.

### Fixed

- Language server URIs now map correctly into local FileIds, and vice versa.

## [v0.1.9] - 2019-07-08

### Added

- Add `textDocument/resolve` RPC endpoint to return the source file path of an artifact relative to the project's root (DOCSP-5967).

### Changed

- Diagnostic messages when failing to open a static asset are more succinct.
- Warn about YAML files with duplicated refs (DOCSP-5704).

### Fixed

- Don't throw exception if saving an asset to the server fails (DOCSP-5998).
- The language server can now be gracefully shutdown using a context manager,
  for use in tests.

## [v0.1.8] - 2019-06-27

### Added

- Add support for the following roles:

  - `api`
  - `aws`
  - `gettingstarted`
  - `master`
  - `docsgithub`
  - `guides`
  - `mms-docs`
  - `mms-home`
  - `mongo-spark`
  - `source`
  - `opsmgr`
  - `charts-v0.10`
  - `charts-v0.9`

### Changed

- Avoid unnecessarily reprocessing figures and literal includes.
- Automatically rebuild files if their dependent assets change.
- Heading nodes now have an attached ID.

### Fixed

- The full `dns` package is included in binary builds, letting them connect to the database.

## [v0.1.7] - 2019-05-21

### Added

- Add support for the following directives:

  - `image`
  - `tabs-pillstrip`
  - `tabs-cloud-providers`
  - `website`
  - `cloudmgr`
  - `stitch`
  - `charts`
  - `compass`
  - `driver`
  - `meta`
  - `topic`

### Changed

- Avoid processing giza substitutions in base nodes to avoid superfluous diagnostics.

### Fixed

- `raw` directive contents are now ignored.
- Bundle `docutils.parsers.rst.directives.misc` in binary release to avoid runtime errors when using `unicode`.

## [v0.1.6] - 2019-05-16

### Added

- The `literalinclude` directive.
- AST nodes for substitutions.

### Changed

- Only match PAT_EXPLICIT_TILE if needed by role.

  Roles are now categorized in one of three ways:
  - `text` roles only provide a label field in the AST.
  - `explicit_title` roles provide a target field in the AST, as well as
    optionally a label field.
  - `link` roles do not emit a role node at all; instead, they emit a
    reference with the refuri already set.

### Fixed

- Multiline directive arguments.
- Include guide "languages" in legacy guide syntax.
- `:dedent:` on `literalinclude` directives with empty lines.
- Child giza nodes should not always have their parent's ref.
- Extracts should be created with the category `extracts`, not `extract`.

## [v0.1.5] - 2019-03-28

### Added

- Support additional directives and roles

## [v0.1.4] - 2019-03-28

### Added

- Bundle Python hash function implementations temporarily.
- Add support for additional MongoDB rst constructs.

## [v0.1.3] - 2019-03-27

### Added

- Substitute constants from language-server.
- Report bad project config.
- Force encodings to utf-8.

## [v0.1.2] - 2019-03-27

### Added

- Bundle OpenSSL with the macOS binary release.

## [v0.1.1] - 2019-03-22

### Added

- Bundle Python with the binary release.<|MERGE_RESOLUTION|>--- conflicted
+++ resolved
@@ -7,15 +7,13 @@
 
 ## [Unreleased]
 
-<<<<<<< HEAD
 ### Changed
 
 - Improve string-handling in spec-parser (DOP-1148).
-=======
+
 ### Added
 
 - fail_on_diagnostics toml flag (DOP-1132)
->>>>>>> a874c253
 
 ## [v0.4.11] - 2020-06-22
 
