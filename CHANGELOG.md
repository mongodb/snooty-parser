# Changelog

All notable changes to this project will be documented in this file.

The format is based on [Keep a Changelog](https://keepachangelog.com/en/1.0.0/),
and this project adheres to [Semantic Versioning](https://semver.org/spec/v2.0.0.html).

## [Unreleased]

<<<<<<< HEAD
### Added

- fail_on_diagnostics toml flag (DOP-1132)
=======
## [v0.4.10] - 2020-06-17
>>>>>>> ed1a6e24

### Changed

- Populate literal include nodes (DOP-876).

### Fixed

- RefRole nodes no longer render with the prefix if no title is found (DOP-1073).

## [v0.4.9] - 2020-06-05

### Added

- Columns option to card-group.

## [v0.4.8] - 2020-05-27

### Added

- Homepage directives (DOP-1120).

### Changed

- The `rfc` role is now an extlink and actually creates a reference (DOP-1128).

### Fixed

- Invalid YAML in tabs and card groups no longer triggers a crash (DOP-1135).

## [v0.4.7] - 2020-05-13

### Changed

- Error code 2 is now returned if there are error diagnostics, leaving error code 1 for crashes (DOP-922).

### Fixed

- Generated intersphinx inventories are now compatible with older versions of Sphinx (DOP-1094).
- Snooty no longer crashes when generating or loading an intersphinx inventory with invalid target names (DOP-1079).
- Diagnostic levels are now dealt with more carefully.

## [v0.4.6] - 2020-05-06

### Added

- Support for the glossery directive (DOP-888).
- Optional support for logging diagnostics as JSON objects (DOP-969).

### Changed

- The optional patch ID is now written to the metadata document.

## [v0.4.5] - 2020-04-29

### Fixed

- Support for links in step file headings (DOP-1015).
- Incorrect AST output with hyperlink references (DOP-1056).

## [v0.4.4] - 2020-04-21

### Added

- Support for deprecated versions (DOP-908).

### Fixed

- Definition list AST format.
- The code block `linenos` option is now correctly placed in the AST node.

## [v0.4.3] - 2020-04-15

### Added

- Added `spec` role.
- Added support for various roles & directive options.
- Added support for passing a patch ID into the build identifier (DOP-948).
- The `std:doc` role now emits `RefRole` nodes rather than `Role`, and titles are now
  resolved in the parser (DOP-954).

### Changed

- Diagnostic refactoring (DOP-878).
- The `doc` role is now in the `std` domain.

## [v0.4.2] - 2020-04-03

### Added

- Various roles.

### Changed

- C# driver extlinks now point to 2.10.
- Scala driver extlinks now point to 2.9.

## [v0.4.1] - 2020-04-02

### Added

- Various roles and directive options.

### Changed

- Prefer canonical target names in the AST: e.g. `mongod.-v` over `-v` (DOP-881).

### Fixed

- Skip incomplete target nodes, resolving a crash. (DOP-891).

## [v0.4.0] - 2020-03-23

### Added

- Program & Option handling (DOCSP-8449).
- Enforce ISO 8061 dates (DOCSPLAT-825).
- Support multiple authors.
- Various roles & directives.

### Changed

- The AST is now constructed with a formally specified object-oriented structure.

## [v0.3.6] - 2020-03-03

### Fixed

- Fix `ref_role` nodes with an explicit title.

## [v0.3.5] - 2020-03-03

### Added

- Populate substitution nodes in postprocess layer (DOCSPLAT-114).
- Support for option and program rstobjects (DOCSP-8449).

### Fixed

- Fix devhub image handling (DOCSPLAT-861).

## [v0.3.4] - 2020-02-27

### Removed

- DevHub series directive.

## [v0.3.2] - 2020-02-24

### Fixed

- Devhub directive resolution and behavior.

## [v0.3.1] - 2020-02-14

### Added

- Directives for DevHub (DOCSP-8848).
- Tab sets for Realm (DOCSP-8787).

## [v0.3.0] - 2020-02-09

### Added

- Support for defining a project's title (DOCSP-7988).
- Support for defining a project's default domain (DOCSP-8723).
- Support for DevHub template directives (DOCSP-8723).
- Support for Python 3.8 (DOCSP-7399).
- Support for injecting formatting into ref_role nodes (DOCSP-7569).

### Changed

- Incomplete targets are now an error: for example,
  ```
  `universal link <ios-universal-links_>`_
  ```

### Fixed

- Directives may now have a "name" option, suppressing the docutils
  special-case behavior.
- Fix crashing around snooty.toml (DOCSP-8389).

## [v0.2.0] - 2020-01-23

### Added

- Target/Ref validation & resolution (DOCSP-5776, DOCSP-6657).

- Commit IDs may now be passed into the parser (DOCSP-8277).

### Changed

- Domains are now included in AST nodes when relevant.

## [v0.1.16] - 2019-12-20

### Added

- Support for defining non-drawer TOC nodes via `toc_landing_pages` array in snooty.toml (DOCSP-7573).

### Fixed

- Inconsistent YAML output filenames leading to broken page previews (DOCSP-8084).

## [v0.1.15] - 2019-12-05

### Added

- The following extlink roles:

  - `fb-dev-docs`
  - `fcm`
  - `google-dev`
  - `google-android-ref`
  - `github`
  - `github-dev`
  - `electricimp`
  - `twilio`
  - `mdn`
  - `aws-go`
  - `aws-iam`
  - `aws-reference`
  - `reactjs`
  - `jwt-io`

- More semantic analysis postprocessing infrastructure (DOCSP-7574).

- A new release process (DOCSP-7800).

### Fixed

- Don't crash if opening an empty project.

## [v0.1.14] - 2019-11-19

### Added

- Added infrastructure to support editor preview.

- Added infrastructure to support TOC generation.

- Added diagnostic for merge conflict markers.

- Parse published-branches.yaml and persist data to a metadata collection (DOCSP-7193).

### Fixed

- Parsing of extract filenames that include periods (DOCSP-6904).

- Miscellaneous reStructuredText support improvements.

- Properly report snooty.toml errors.

## [v0.1.13] - 2019-09-23

### Added

- Support for reStructuredText footnotes (DOCSP-6620).

- Support for project-wide reStructuredText substitutions (DOCSP-6442).

- Support for downloading and ingesting intersphinx inventories (DOCSP-5776).

- Validation for links under the `doc` role (DOCSP-6190).

- Support for the following reStructuredText constructs:

  - `datalakeconf` rstobject
  - `caption` option to `toctree`
  - `includehidden` option to `toctree`
  - `backlinks` option to `contents` is an enum
  - `gcp` and `azure` extlinks
  - `only` directive
  - `tab` directive accepts a `tabid` option (DOCSP-6493)
  - `list-table` directive accepts an argument (DOCSP-6554)
  - `card-group` directive (DOCSP-6447)

### Changed

- The original filename of static assets is now saved in the `filename` field of the
  `snooty.assets` collection, replacing the `type` field (DOCSP-6849).
- Directive "flag" options have a true value in the AST instead of null (DOCSP-6383).
- The "only" directive is now deprecated in favor of "cond".

### Fixed

- Parsing of the `versionadded`, `versionchanged`, and `deprecated` directives (DOCSP-6504).

## [v0.1.12] - 2019-07-25

### Added

- Add support for the following reStructuredText constructs:

  - `todo`
  - `deprecated`
  - `see`
  - `describe`
  - `glossary`
  - `rubric`
  - `envvar`

- Add support for the following extlinks:

  - `go-api`
  - `ecosystem`
  - `products`
  - `wtdocs`

### Changed

- Undefined source constants are now replaced with a zero-width space (\u200b),
  preventing them from creating a syntax error.

### Fixed

- No longer create spurious diagnostics about including apiargs artifacts and `hash.rst`.

## [v0.1.11] - 2019-07-23

### Added

- Add support for the following directives (DOCSP-6210):

  - `tabs-top`
  - `tabs-stitch-auth-provid`
  - `tabs-deployments`
  - `tabs-stitch-sdks`
  - `tabs-stitch-interfaces`
  - `blockquote`
  - `caution`

- Add support for the `wikipedia` role.

### Fixed

- All YAML parsing errors are caught, rather than just scanning errors (DOCSP-6251).
- Opening a project with missing static assets no longer triggers an unhandled exception (DOCSP-6267).

## [v0.1.10] - 2019-07-11

### Added

- `code` directive alias for `code-block`.

### Fixed

- Language server URIs now map correctly into local FileIds, and vice versa.

## [v0.1.9] - 2019-07-08

### Added

- Add `textDocument/resolve` RPC endpoint to return the source file path of an artifact relative to the project's root (DOCSP-5967).

### Changed

- Diagnostic messages when failing to open a static asset are more succinct.
- Warn about YAML files with duplicated refs (DOCSP-5704).

### Fixed

- Don't throw exception if saving an asset to the server fails (DOCSP-5998).
- The language server can now be gracefully shutdown using a context manager,
  for use in tests.

## [v0.1.8] - 2019-06-27

### Added

- Add support for the following roles:

  - `api`
  - `aws`
  - `gettingstarted`
  - `master`
  - `docsgithub`
  - `guides`
  - `mms-docs`
  - `mms-home`
  - `mongo-spark`
  - `source`
  - `opsmgr`
  - `charts-v0.10`
  - `charts-v0.9`

### Changed

- Avoid unnecessarily reprocessing figures and literal includes.
- Automatically rebuild files if their dependent assets change.
- Heading nodes now have an attached ID.

### Fixed

- The full `dns` package is included in binary builds, letting them connect to the database.

## [v0.1.7] - 2019-05-21

### Added

- Add support for the following directives:

  - `image`
  - `tabs-pillstrip`
  - `tabs-cloud-providers`
  - `website`
  - `cloudmgr`
  - `stitch`
  - `charts`
  - `compass`
  - `driver`
  - `meta`
  - `topic`

### Changed

- Avoid processing giza substitutions in base nodes to avoid superfluous diagnostics.

### Fixed

- `raw` directive contents are now ignored.
- Bundle `docutils.parsers.rst.directives.misc` in binary release to avoid runtime errors when using `unicode`.

## [v0.1.6] - 2019-05-16

### Added

- The `literalinclude` directive.
- AST nodes for substitutions.

### Changed

- Only match PAT_EXPLICIT_TILE if needed by role.

  Roles are now categorized in one of three ways:
  - `text` roles only provide a label field in the AST.
  - `explicit_title` roles provide a target field in the AST, as well as
    optionally a label field.
  - `link` roles do not emit a role node at all; instead, they emit a
    reference with the refuri already set.

### Fixed

- Multiline directive arguments.
- Include guide "languages" in legacy guide syntax.
- `:dedent:` on `literalinclude` directives with empty lines.
- Child giza nodes should not always have their parent's ref.
- Extracts should be created with the category `extracts`, not `extract`.

## [v0.1.5] - 2019-03-28

### Added

- Support additional directives and roles

## [v0.1.4] - 2019-03-28

### Added

- Bundle Python hash function implementations temporarily.
- Add support for additional MongoDB rst constructs.

## [v0.1.3] - 2019-03-27

### Added

- Substitute constants from language-server.
- Report bad project config.
- Force encodings to utf-8.

## [v0.1.2] - 2019-03-27

### Added

- Bundle OpenSSL with the macOS binary release.

## [v0.1.1] - 2019-03-22

### Added

- Bundle Python with the binary release.<|MERGE_RESOLUTION|>--- conflicted
+++ resolved
@@ -7,13 +7,9 @@
 
 ## [Unreleased]
 
-<<<<<<< HEAD
 ### Added
 
 - fail_on_diagnostics toml flag (DOP-1132)
-=======
-## [v0.4.10] - 2020-06-17
->>>>>>> ed1a6e24
 
 ### Changed
 
