--- conflicted
+++ resolved
@@ -9,10 +9,8 @@
 
 ### Added
 
-<<<<<<< HEAD
+- Added `spec` role.
 - Support for deprecated versions (DOP-908).
-=======
-- Added `spec` role.
 
 ## [v0.4.2] - 2020-04-03
 
@@ -24,7 +22,6 @@
 
 - C# driver extlinks now point to 2.10.
 - Scala driver extlinks now point to 2.9.
->>>>>>> ad54f91f
 
 ## [v0.4.1] - 2020-04-02
 
