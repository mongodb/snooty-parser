# Changelog

All notable changes to this project will be documented in this file.

The format is based on [Keep a Changelog](https://keepachangelog.com/en/1.0.0/),
and this project adheres to [Semantic Versioning](https://semver.org/spec/v2.0.0.html).

## [Unreleased]

<<<<<<< HEAD
### Added

- Handle include subsets in postprocessor (DOP-323)
=======
## [v0.8.2] - 2020-12-02

### Added

- Support for figure border flag ([DOP-1579](https://jira.mongodb.com/browse/DOP-1579))
- Experimental support for installation on Windows

### Fixed

- Handling of :copyable: flag for code blocks ([DOP-1750](https://jira.mongodb.com/browse/DOP-1750))
- Handling of duplicate header / label naming ([DOP-1326](https://jira.mongodb.com/browse/DOP-1326))
- Installation behavior with new pip resolver
>>>>>>> 56007344

## [v0.8.1] - 2020-11-18

### Added

- Add `kafka-21-javadoc` role for kafka links.

### Changed

- Add suffixes to heading IDs to ensure uniqueness (DOP-1734).
- Don't rely on docutils header IDs, fixing e.g. headings with IDs like `id1` (DOP-1566).
- Don't include binary name unless requested in `:option:` links (DOP-1675).
- Update Realm tabsets (contributed by Nick Larew).

### Fixed

- Support for subcommands (DOP-1703).

## [v0.8.0] - 2020-11-10

### Added

- `dotnet-sdk`, `xamarin`, and `git-scm` extlink roles (DOCSP-13010).
- Blockquote suggestion when unexpected indentation is encountered.
- `created_at` field in the database to facilitate document expiration (DOP-1318).

### Changed

- Remove LiteralBlock node.
- Static assets are now stored in the database with both filename and hash identifier,
  making it easier for the frontend to properly create all needed images (DOP-1643).

## [v0.7.0] - 2020-10-22

### Added

- `caption` option for code blocks (DOP-1604).
- `mws` directive (DOP-1575).
- Tabs are now defined in rstspec.toml, and validated and sorted by the parser (DOP-1450).

### Changed

- Language pills are now provided in the document root node (DOP-1526).

### Fixed

- Double tabs-pillstrip bug (DOP-1526).
- Preserve source fileid through includes (DOP-1018).

## [v0.6.3] - 2020-10-14

### Changed

- Extlinks should use the target name for label if no label set, *not* the raw uri (DOP-1581).
- RFC link labels now match legacy (DOP-1581).
- Render role content when target is not found (DOP-1601).
- Bump `node` extlink version (DOCSP-12335).

### Fixed

- Correctly inherit YAML ref names (DOP-1595).
- Improve callable target handling.
- Support required arguments, and apply to rstobjects (DOP-1589).
- Support targets with escaped angle brackets (DOP-1586).

## [v0.6.2] - 2020-09-30

### Added

- A `dbtools` role for linking to database tools docs.
- New Realm rstobjects and extlinks (DOCSP-12508).
- A simple "did you mean" feature for some kinds of typos (DOP-1570).

### Changed

- Ambiguous references are now automatically resolved when it is reasonable to do so (DOP-1434).
- Permit version admonitions to have no argument (DOP-1523).
- Incorrect external link syntax now yields an error (DOP-1569).

### Fixed

- Incorrectly monospaced text no longer inserts the warning text into the document (DOP-1511).
- Intersphinx inventory entries now have the correct fragment identifiers (DOP-1574).

## [v0.6.1] - 2020-09-23

### Added

- Highlighting roles (`highlight-red`, `highlight-yellow`, `highlight-green`, `highlight-blue`).

### Fixed

- Linking to non-lowercase labels (DOP-1534).

## [v0.6.0] - 2020-09-16

### Changed

- HTML IDs are now explicit in the AST (DOP-1279).
- Target matching is now case-sensitive (DOP-1277).
- Internal changes to TOC metadata (DOP-981).
- Un-deprecate the `red` role (DOP-1489).

## [v0.5.9] - 2020-09-14

### Fixed

- Assets are now saved to the correct collection.

## [v0.5.8] - 2020-09-09

### Added

- add bic-v2.10 role to link to v2.10 bi-connector docs (DOP-1458).
- Ambiguous target candidates are now listed.

### Changed

- Batch writes to the database, significantly improving commit performance (DOP-1359).

### Fixed

- Support alternative no-title ref_role syntax (DOP-1429).
- Don't suppress missing option/toc include file messages.
- Sort glossary entires case-insensitively (DOP-1428).

## [v0.5.7] - 2020-09-08

### Added

- Support for the `prefix` field in `published-branches.yaml`.

## [v0.5.6] - 2020-08-26

### Added

- OpenAPI support (DOP-1356).
- A `charts-onprem` role (DOP-1342).

### Changed

- Internal error messages are now a little more helpful (DOP-1354).
- Several directive options are no longer required (DEVHUB-206).

### Fixed

- Fixed crashes with empty list-tables, and with some obscure markup (DOP-1354, DOP-1394).

## [v0.5.5] - 2020-08-13

### Added

- Language Server Protocol Diagnostics now include a `source` field of "snooty", so that users can
  quickly filter for snooty-related diagnostics in vscode.

### Fixed

- Upgraded PyInstaller to fix broken binaries.

## [v0.5.4] - 2020-08-12

### Added

- Support for directive fields (DOP-1295).
- Validation of required directive options (DOP-1306).
- Additional performance logging, and the `SNOOTY_PERF_SUMMARY` environment variable (DOP-1349).
- Various roles and directives.

### Fixed

- The list-table directive no longer generates incorrect warnings (DOP-1269).
- Substitutions may now be used in directive arguments (DOP-1230).

## [v0.5.3] - 2020-07-29

### Changed

- To prepare for updating the version of the parser used by the VSCode extension,
  the postprocessor has been temporarily disabled in the language server.

### Deprecated

- The following directives are deprecated: `admonition`, `danger`, `caution`, and `topic` (DOP-1243).

## [v0.5.2] - 2020-07-15

### Fixed

- Directive arguments were not being properly migrated in the AST.

## [v0.5.1] - 2020-07-15

### Added

- Support labels beginning with numbers that contain underscores (DOP-1188)
- Support for extlinks used by Atlas docs (DOP-1233)

## [v0.5.0] - 2020-07-08

### Added

- fail_on_diagnostics toml flag (DOP-1132)
- Support additional ordered list labels (DOP-1129)
- Support ordered list "start" attribute (DOP-1210)
- Logging of the parser's version at startup (DOP-1213).
- Snooty parser yields glossary IDs that match the IDs generated by legacy tooling (DOP-1171)

### Changed

- Improve string-handling in spec-parser (DOP-1148).

## [v0.4.11] - 2020-06-22

### Fixed

- Python 3.7 support.

## [v0.4.10] - 2020-06-17

### Changed

- Populate literal include nodes (DOP-876).

### Fixed

- RefRole nodes no longer render with the prefix if no title is found (DOP-1073).

## [v0.4.9] - 2020-06-05

### Added

- Columns option to card-group.

## [v0.4.8] - 2020-05-27

### Added

- Homepage directives (DOP-1120).

### Changed

- The `rfc` role is now an extlink and actually creates a reference (DOP-1128).

### Fixed

- Invalid YAML in tabs and card groups no longer triggers a crash (DOP-1135).

## [v0.4.7] - 2020-05-13

### Changed

- Error code 2 is now returned if there are error diagnostics, leaving error code 1 for crashes (DOP-922).

### Fixed

- Generated intersphinx inventories are now compatible with older versions of Sphinx (DOP-1094).
- Snooty no longer crashes when generating or loading an intersphinx inventory with invalid target names (DOP-1079).
- Diagnostic levels are now dealt with more carefully.

## [v0.4.6] - 2020-05-06

### Added

- Support for the glossery directive (DOP-888).
- Optional support for logging diagnostics as JSON objects (DOP-969).

### Changed

- The optional patch ID is now written to the metadata document.

## [v0.4.5] - 2020-04-29

### Fixed

- Support for links in step file headings (DOP-1015).
- Incorrect AST output with hyperlink references (DOP-1056).

## [v0.4.4] - 2020-04-21

### Added

- Support for deprecated versions (DOP-908).

### Fixed

- Definition list AST format.
- The code block `linenos` option is now correctly placed in the AST node.

## [v0.4.3] - 2020-04-15

### Added

- Added `spec` role.
- Added support for various roles & directive options.
- Added support for passing a patch ID into the build identifier (DOP-948).
- The `std:doc` role now emits `RefRole` nodes rather than `Role`, and titles are now
  resolved in the parser (DOP-954).

### Changed

- Diagnostic refactoring (DOP-878).
- The `doc` role is now in the `std` domain.

## [v0.4.2] - 2020-04-03

### Added

- Various roles.

### Changed

- C# driver extlinks now point to 2.10.
- Scala driver extlinks now point to 2.9.

## [v0.4.1] - 2020-04-02

### Added

- Various roles and directive options.

### Changed

- Prefer canonical target names in the AST: e.g. `mongod.-v` over `-v` (DOP-881).

### Fixed

- Skip incomplete target nodes, resolving a crash. (DOP-891).

## [v0.4.0] - 2020-03-23

### Added

- Program & Option handling (DOCSP-8449).
- Enforce ISO 8061 dates (DOCSPLAT-825).
- Support multiple authors.
- Various roles & directives.

### Changed

- The AST is now constructed with a formally specified object-oriented structure.

## [v0.3.6] - 2020-03-03

### Fixed

- Fix `ref_role` nodes with an explicit title.

## [v0.3.5] - 2020-03-03

### Added

- Populate substitution nodes in postprocess layer (DOCSPLAT-114).
- Support for option and program rstobjects (DOCSP-8449).

### Fixed

- Fix devhub image handling (DOCSPLAT-861).

## [v0.3.4] - 2020-02-27

### Removed

- DevHub series directive.

## [v0.3.2] - 2020-02-24

### Fixed

- Devhub directive resolution and behavior.

## [v0.3.1] - 2020-02-14

### Added

- Directives for DevHub (DOCSP-8848).
- Tab sets for Realm (DOCSP-8787).

## [v0.3.0] - 2020-02-09

### Added

- Support for defining a project's title (DOCSP-7988).
- Support for defining a project's default domain (DOCSP-8723).
- Support for DevHub template directives (DOCSP-8723).
- Support for Python 3.8 (DOCSP-7399).
- Support for injecting formatting into ref_role nodes (DOCSP-7569).

### Changed

- Incomplete targets are now an error: for example,
  ```
  `universal link <ios-universal-links_>`_
  ```

### Fixed

- Directives may now have a "name" option, suppressing the docutils
  special-case behavior.
- Fix crashing around snooty.toml (DOCSP-8389).

## [v0.2.0] - 2020-01-23

### Added

- Target/Ref validation & resolution (DOCSP-5776, DOCSP-6657).

- Commit IDs may now be passed into the parser (DOCSP-8277).

### Changed

- Domains are now included in AST nodes when relevant.

## [v0.1.16] - 2019-12-20

### Added

- Support for defining non-drawer TOC nodes via `toc_landing_pages` array in snooty.toml (DOCSP-7573).

### Fixed

- Inconsistent YAML output filenames leading to broken page previews (DOCSP-8084).

## [v0.1.15] - 2019-12-05

### Added

- The following extlink roles:

  - `fb-dev-docs`
  - `fcm`
  - `google-dev`
  - `google-android-ref`
  - `github`
  - `github-dev`
  - `electricimp`
  - `twilio`
  - `mdn`
  - `aws-go`
  - `aws-iam`
  - `aws-reference`
  - `reactjs`
  - `jwt-io`

- More semantic analysis postprocessing infrastructure (DOCSP-7574).

- A new release process (DOCSP-7800).

### Fixed

- Don't crash if opening an empty project.

## [v0.1.14] - 2019-11-19

### Added

- Added infrastructure to support editor preview.

- Added infrastructure to support TOC generation.

- Added diagnostic for merge conflict markers.

- Parse published-branches.yaml and persist data to a metadata collection (DOCSP-7193).

### Fixed

- Parsing of extract filenames that include periods (DOCSP-6904).

- Miscellaneous reStructuredText support improvements.

- Properly report snooty.toml errors.

## [v0.1.13] - 2019-09-23

### Added

- Support for reStructuredText footnotes (DOCSP-6620).

- Support for project-wide reStructuredText substitutions (DOCSP-6442).

- Support for downloading and ingesting intersphinx inventories (DOCSP-5776).

- Validation for links under the `doc` role (DOCSP-6190).

- Support for the following reStructuredText constructs:

  - `datalakeconf` rstobject
  - `caption` option to `toctree`
  - `includehidden` option to `toctree`
  - `backlinks` option to `contents` is an enum
  - `gcp` and `azure` extlinks
  - `only` directive
  - `tab` directive accepts a `tabid` option (DOCSP-6493)
  - `list-table` directive accepts an argument (DOCSP-6554)
  - `card-group` directive (DOCSP-6447)

### Changed

- The original filename of static assets is now saved in the `filename` field of the
  `snooty.assets` collection, replacing the `type` field (DOCSP-6849).
- Directive "flag" options have a true value in the AST instead of null (DOCSP-6383).
- The "only" directive is now deprecated in favor of "cond".

### Fixed

- Parsing of the `versionadded`, `versionchanged`, and `deprecated` directives (DOCSP-6504).

## [v0.1.12] - 2019-07-25

### Added

- Add support for the following reStructuredText constructs:

  - `todo`
  - `deprecated`
  - `see`
  - `describe`
  - `glossary`
  - `rubric`
  - `envvar`

- Add support for the following extlinks:

  - `go-api`
  - `ecosystem`
  - `products`
  - `wtdocs`

### Changed

- Undefined source constants are now replaced with a zero-width space (\u200b),
  preventing them from creating a syntax error.

### Fixed

- No longer create spurious diagnostics about including apiargs artifacts and `hash.rst`.

## [v0.1.11] - 2019-07-23

### Added

- Add support for the following directives (DOCSP-6210):

  - `tabs-top`
  - `tabs-stitch-auth-provid`
  - `tabs-deployments`
  - `tabs-stitch-sdks`
  - `tabs-stitch-interfaces`
  - `blockquote`
  - `caution`

- Add support for the `wikipedia` role.

### Fixed

- All YAML parsing errors are caught, rather than just scanning errors (DOCSP-6251).
- Opening a project with missing static assets no longer triggers an unhandled exception (DOCSP-6267).

## [v0.1.10] - 2019-07-11

### Added

- `code` directive alias for `code-block`.

### Fixed

- Language server URIs now map correctly into local FileIds, and vice versa.

## [v0.1.9] - 2019-07-08

### Added

- Add `textDocument/resolve` RPC endpoint to return the source file path of an artifact relative to the project's root (DOCSP-5967).

### Changed

- Diagnostic messages when failing to open a static asset are more succinct.
- Warn about YAML files with duplicated refs (DOCSP-5704).

### Fixed

- Don't throw exception if saving an asset to the server fails (DOCSP-5998).
- The language server can now be gracefully shutdown using a context manager,
  for use in tests.

## [v0.1.8] - 2019-06-27

### Added

- Add support for the following roles:

  - `api`
  - `aws`
  - `gettingstarted`
  - `master`
  - `docsgithub`
  - `guides`
  - `mms-docs`
  - `mms-home`
  - `mongo-spark`
  - `source`
  - `opsmgr`
  - `charts-v0.10`
  - `charts-v0.9`

### Changed

- Avoid unnecessarily reprocessing figures and literal includes.
- Automatically rebuild files if their dependent assets change.
- Heading nodes now have an attached ID.

### Fixed

- The full `dns` package is included in binary builds, letting them connect to the database.

## [v0.1.7] - 2019-05-21

### Added

- Add support for the following directives:

  - `image`
  - `tabs-pillstrip`
  - `tabs-cloud-providers`
  - `website`
  - `cloudmgr`
  - `stitch`
  - `charts`
  - `compass`
  - `driver`
  - `meta`
  - `topic`

### Changed

- Avoid processing giza substitutions in base nodes to avoid superfluous diagnostics.

### Fixed

- `raw` directive contents are now ignored.
- Bundle `docutils.parsers.rst.directives.misc` in binary release to avoid runtime errors when using `unicode`.

## [v0.1.6] - 2019-05-16

### Added

- The `literalinclude` directive.
- AST nodes for substitutions.

### Changed

- Only match PAT_EXPLICIT_TILE if needed by role.

  Roles are now categorized in one of three ways:
  - `text` roles only provide a label field in the AST.
  - `explicit_title` roles provide a target field in the AST, as well as
    optionally a label field.
  - `link` roles do not emit a role node at all; instead, they emit a
    reference with the refuri already set.

### Fixed

- Multiline directive arguments.
- Include guide "languages" in legacy guide syntax.
- `:dedent:` on `literalinclude` directives with empty lines.
- Child giza nodes should not always have their parent's ref.
- Extracts should be created with the category `extracts`, not `extract`.

## [v0.1.5] - 2019-03-28

### Added

- Support additional directives and roles

## [v0.1.4] - 2019-03-28

### Added

- Bundle Python hash function implementations temporarily.
- Add support for additional MongoDB rst constructs.

## [v0.1.3] - 2019-03-27

### Added

- Substitute constants from language-server.
- Report bad project config.
- Force encodings to utf-8.

## [v0.1.2] - 2019-03-27

### Added

- Bundle OpenSSL with the macOS binary release.

## [v0.1.1] - 2019-03-22

### Added

- Bundle Python with the binary release.<|MERGE_RESOLUTION|>--- conflicted
+++ resolved
@@ -7,11 +7,10 @@
 
 ## [Unreleased]
 
-<<<<<<< HEAD
 ### Added
 
 - Handle include subsets in postprocessor (DOP-323)
-=======
+
 ## [v0.8.2] - 2020-12-02
 
 ### Added
@@ -24,7 +23,6 @@
 - Handling of :copyable: flag for code blocks ([DOP-1750](https://jira.mongodb.com/browse/DOP-1750))
 - Handling of duplicate header / label naming ([DOP-1326](https://jira.mongodb.com/browse/DOP-1326))
 - Installation behavior with new pip resolver
->>>>>>> 56007344
 
 ## [v0.8.1] - 2020-11-18
 
