--- conflicted
+++ resolved
@@ -966,15 +966,6 @@
             self.guides[current_slug].description = node.children
 
 
-<<<<<<< HEAD
-@checked
-@dataclass
-class OpenAPIData:
-    versions: Dict[str, List[str]]
-
-
-=======
->>>>>>> 49aa0f68
 class OpenAPIHandler(Handler):
     """Constructs metadata for OpenAPI content pages."""
 
@@ -982,11 +973,6 @@
     class SourceData:
         source_type: str
         source: str
-<<<<<<< HEAD
-        api_version: Optional[str]
-        resource_versions: Optional[List[str]]
-=======
->>>>>>> 49aa0f68
 
     def __init__(self, context: Context) -> None:
         super().__init__(context)
@@ -1033,7 +1019,70 @@
             assert isinstance(argument, n.Reference)
             source = argument.refuri
 
-<<<<<<< HEAD
+        self.openapi_pages[current_slug] = self.SourceData(source_type, source)
+
+
+@checked
+@dataclass
+class OpenAPIData:
+    versions: Dict[str, List[str]]
+
+
+class OpenAPIHandler(Handler):
+    """Constructs metadata for OpenAPI content pages."""
+
+    @dataclass
+    class SourceData:
+        source_type: str
+        source: str
+        api_version: Optional[str]
+        resource_versions: Optional[List[str]]
+
+    def __init__(self, context: Context) -> None:
+        super().__init__(context)
+        self.openapi_pages: Dict[str, OpenAPIHandler.SourceData] = {}
+
+    def get_metadata(self) -> Dict[str, SerializableType]:
+        """Returns serialized object to be used as part of the build's metadata."""
+
+        return {k: asdict(v) for k, v in self.openapi_pages.items()}
+
+    def enter_node(self, fileid_stack: FileIdStack, node: n.Node) -> None:
+        if (
+            not isinstance(node, n.Directive)
+            or node.name != "openapi"
+            or node.options.get("preview")
+        ):
+            return
+
+        current_file = fileid_stack.current
+        current_slug = clean_slug(current_file.without_known_suffix)
+
+        if current_slug in self.openapi_pages:
+            self.context.diagnostics[current_file].append(
+                DuplicateDirective(node.name, node.start[0])
+            )
+            return
+
+        # source_type should be assigned in the parsing layer
+        source_type = node.options.get("source_type")
+        if not source_type:
+            return
+
+        source = ""
+        argument = node.argument[0]
+        # The parser determines the source_type based on the given argument and its
+        # node structure. We echo that logic here to grab the source without needing
+        # to worry about the argument's node structure.
+        # The source_type cannot be manually set in rST as long as the option is not exposed
+        # in the rstspec.
+        if source_type == "local" or source_type == "atlas":
+            assert isinstance(argument, n.Text)
+            source = argument.get_text()
+        else:
+            assert isinstance(argument, n.Reference)
+            source = argument.refuri
+
         api_version = node.options.get("api-version", None)
         resource_versions: Optional[List[str]] = None
 
@@ -1114,9 +1163,6 @@
                 return
             self.has_changelog_directive = True
             return
-=======
-        self.openapi_pages[current_slug] = self.SourceData(source_type, source)
->>>>>>> 49aa0f68
 
 
 class IAHandler(Handler):
@@ -1703,12 +1749,6 @@
             ContentsHandler,
             BannerHandler,
             GuidesHandler,
-            OpenAPIHandler,
-<<<<<<< HEAD
-            OpenAPIChangelogHandler,
-            FacetsHandler,
-=======
->>>>>>> 49aa0f68
         ],
         [TargetHandler, IAHandler, NamedReferenceHandlerPass1],
         [RefsHandler, NamedReferenceHandlerPass2],
@@ -2141,9 +2181,6 @@
     if ext in SOURCE_FILE_EXTENSIONS:
         return root
 
-<<<<<<< HEAD
-    return slug
-=======
     return slug
 
 
@@ -2246,7 +2283,6 @@
             ContentsHandler,
             BannerHandler,
             GuidesHandler,
-            OpenAPIHandler,
         ],
         [TargetHandler, IAHandler, NamedReferenceHandlerPass1],
         [RefsHandler, NamedReferenceHandlerPass2, DevhubHandler],
@@ -2275,5 +2311,4 @@
         }
 
         if page_groups:
-            metadata.update({"pageGroups": page_groups})
->>>>>>> 49aa0f68
+            metadata.update({"pageGroups": page_groups})