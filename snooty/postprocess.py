import collections
import errno
import logging
import os.path
import sys
import threading
import typing
import urllib.parse
from collections import defaultdict
from copy import deepcopy
from dataclasses import asdict, dataclass, field
from pathlib import PurePath
from typing import (
    Any,
    Callable,
    Dict,
    Iterable,
    List,
    MutableSequence,
    NamedTuple,
    Optional,
    Sequence,
    Set,
    Tuple,
    Type,
    TypeVar,
    Union,
    cast,
)

import yaml

from . import n, specparser, util
from .builders import man
from .diagnostics import (
    AmbiguousTarget,
    CannotOpenFile,
    ChapterAlreadyExists,
    ChildlessRef,
    Diagnostic,
    DuplicatedExternalToc,
    DuplicateDirective,
    ExpectedPathArg,
    ExpectedTabs,
    FetchError,
    GuideAlreadyHasChapter,
    InvalidChapter,
    InvalidChild,
    InvalidContextError,
    InvalidIAEntry,
    InvalidInclude,
    InvalidOpenApiResponse,
    InvalidTocTree,
    InvalidVersion,
    MissingChild,
    MissingOption,
    MissingTab,
    MissingTocTreeEntry,
    SubstitutionRefError,
    TargetNotFound,
    UnnamedPage,
    UnsupportedFormat,
)
from .eventparser import EventParser, FileIdStack
from .flutter import check_type, checked
from .n import FileId, SerializableType
from .page import Page
from .target_database import TargetDatabase
from .types import ProjectConfig
from .util import SOURCE_FILE_EXTENSIONS, bundle

logger = logging.getLogger(__name__)
_T = TypeVar("_T")


# XXX: The following two functions should probably be combined at some point
def get_title_injection_candidate(node: n.Node) -> Optional[n.Parent[n.Node]]:
    """Dive into a tree of nodes, and return the deepest non-inline node if and only if the tree is linear."""
    while True:
        if isinstance(node, n.Parent):
            if len(node.children) > 1:
                return None
            elif len(node.children) == 1:
                node = node.children[0]
            else:
                return node
        else:
            return None


def get_deepest(node: n.Node) -> Optional[n.Node]:
    """Dive into a tree of nodes, and return the deepest node if and only if the tree is linear."""
    while True:
        if isinstance(node, n.Parent):
            if len(node.children) > 1:
                return None
            elif len(node.children) == 1:
                node = node.children[0]
            else:
                return node
        else:
            return node


def deep_copy_position(source: n.Node, dest: n.Node) -> None:
    """Copy the source position data from one node to another, for the case
    where the dest node's positional data is irrelevant or comes from another file."""
    source_position = source.span
    dest.span = source_position
    if isinstance(dest, n.Parent):
        for child in dest.children:
            deep_copy_position(source, child)


def extract_inline(
    nodes: Union[MutableSequence[n.Node], MutableSequence[n.InlineNode]]
) -> Optional[MutableSequence[n.InlineNode]]:
    """Reach into a node and see if it's trivally transformable into an inline context
    without losing anything aside from a wrapping Paragraph."""
    if all(isinstance(node, n.InlineNode) for node in nodes):
        return cast(MutableSequence[n.InlineNode], nodes)

    node = nodes[0]
    if (
        len(nodes) == 1
        and isinstance(node, n.Paragraph)
        and len(node.children) == 1
        and isinstance(node.children[0], n.InlineNode)
    ):
        return [node.children[0]]

    return None


class Context:
    """Store and refer to an instance of a type by that type. This allows referring to
    arbitrary data stores in a type-safe way."""

    __slots__ = ("_ctx", "diagnostics", "pages")

    def __init__(self, pages: Dict[FileId, Page]) -> None:
        self._ctx: Dict[type, object] = {}
        self.diagnostics: Dict[FileId, List[Diagnostic]] = defaultdict(list)
        self.pages = pages

    def add(self, val: object) -> None:
        """Add a given instance to this context. If an instance of the same type has
        previously been added, it will be overwritten."""
        self._ctx[type(val)] = val

    def __getitem__(self, ty: Type[_T]) -> _T:
        """Retrieve an instance of the given type. Raises KeyError if an instance
        of this type has not previously been added."""
        val = self._ctx[ty]
        assert isinstance(val, ty)
        return val


class Handler:
    """Base class for postprocessing event handlers."""

    def __init__(self, context: Context) -> None:
        self.context = context

    def enter_node(self, fileid_stack: FileIdStack, node: n.Node) -> None:
        pass

    def exit_node(self, fileid_stack: FileIdStack, node: n.Node) -> None:
        pass

    def enter_page(self, fileid_stack: FileIdStack, page: Page) -> None:
        pass

    def exit_page(self, fileid_stack: FileIdStack, page: Page) -> None:
        pass


class ProgramOptionHandler(Handler):
    """Handle the program & option rstobjects, using the last program target
    to populate option targets."""

    def __init__(self, context: Context) -> None:
        super().__init__(context)
        self.pending_program: Optional[n.Target] = None

    def enter_page(self, fileid_stack: FileIdStack, page: Page) -> None:
        self.pending_program = None

    def enter_node(self, fileid_stack: FileIdStack, node: n.Node) -> None:
        if not isinstance(node, n.Target):
            return

        identifier = f"{node.domain}:{node.name}"
        if identifier == "std:program":
            self.pending_program = node
        elif identifier == "std:option":
            if not self.pending_program:
                line = node.start[0]
                self.context.diagnostics[fileid_stack.current].append(
                    MissingOption(line)
                )
                return
            program_target = next(
                self.pending_program.get_child_of_type(n.TargetIdentifier)
            )
            program_name_node = program_target.children[0]
            assert isinstance(program_name_node, n.Text)
            program_name = program_name_node.value
            new_identifiers: List[n.Node] = []
            for child in node.get_child_of_type(n.TargetIdentifier):
                child_ids = child.ids
                child_ids.extend(
                    [f"{program_name}.{child_id}" for child_id in child_ids]
                )

                text_node = child.children[0]
                assert isinstance(text_node, n.Text)
                value = text_node.value
                text_node.value = f"{program_name} {value}"

            node.children.extend(new_identifiers)


class IncludeHandler(Handler):
    """Iterate over all pages to find include directives. When found, replace their
    `children` property with the contents of the include file.
    Because the include contents are added to the tree on which the event parser is
    running, they will automatically be parsed and have their includes expanded, too."""

    def __init__(
        self,
        context: Context,
    ) -> None:
        super().__init__(context)
        self.pages = context.pages
        self.slug_fileid_mapping: Dict[str, FileId] = {
            key.without_known_suffix: key for key in self.pages
        }

    @staticmethod
    def is_bound(node: n.Node, search_text: Optional[str]) -> bool:
        """Helper function to determine if the given node contains specified start-after or end-before text.

        Note: For now, we are only splicing included files based on Comments and TargetIdentifier nodes.
        Comments have Text nodes as children; Labels have TargetIdentifiers as children."""
        if isinstance(node, n.Comment):
            if node.children and isinstance(node.children[0], n.Text):
                comment_text = node.children[0].get_text()
                return search_text == comment_text
        elif isinstance(node, n.Target):
            # TODO: get_child_of_type
            if node.domain == "std" and node.name == "label":
                if node.children and isinstance(node.children[0], n.TargetIdentifier):
                    target_identifier = node.children[0]
                    if target_identifier.ids:
                        return search_text in target_identifier.ids
        return False

    def bound_included_AST(
        self,
        nodes: MutableSequence[n.Node],
        start_after_text: Optional[str],
        end_before_text: Optional[str],
    ) -> Tuple[MutableSequence[n.Node], bool, bool]:
        """Given an AST in the form of nodes, return a subgraph of that AST by removing nodes 'outside' of
        the bound formed by the nodes containing the start_after_text or end_before_text. In in-order traversal,
        a node is considered 'outside' the subgraph if it precedes and is not any ancestor of the start-after node,
        or if it succeeds and is not any ancestor of the end-before node."""

        start_index, end_index = 0, len(nodes)
        any_start, any_end = False, False

        # For any given node: if the start_after node is within this node's subtree, do not include any
        # preceding siblings of this node in the resulting AST; if the end_before node is within this
        # node's subtree, then do not include any succeeding siblings of this node.
        for i, node in enumerate(nodes):
            has_start, has_end = False, False
            # Determine if this node itself (not a child node) contains a bound
            is_start = IncludeHandler.is_bound(node, start_after_text)
            is_end = IncludeHandler.is_bound(node, end_before_text)
            # Recursively search the child nodes for bounds
            if isinstance(node, n.Parent):
                children, has_start, has_end = self.bound_included_AST(
                    node.children, start_after_text, end_before_text
                )
                node.children = children
            if is_start or has_start:
                any_start = True
                start_index = i
            if is_end or has_end:
                any_end = True
                end_index = i
        if start_index > end_index:
            raise Exception("start-after text should precede end-before text")
        # Remove sibling nodes preceding and succeeding the nodes containing the bounds in their subtrees
        return nodes[start_index : end_index + 1], any_start, any_end

    def enter_node(self, fileid_stack: FileIdStack, node: n.Node) -> None:
        if not isinstance(node, n.Directive) or node.name not in {
            "include",
            "sharedinclude",
        }:
            return

        argument = "".join(arg.get_text() for arg in node.argument)
        if not argument:
            return

        include_slug = clean_slug(argument)
        include_fileid = self.slug_fileid_mapping.get(include_slug)
        # Some `include` FileIds in the mapping include file extensions (.yaml) and others do not
        # This will likely be resolved by DOCSP-7159 https://jira.mongodb.org/browse/DOCSP-7159
        if include_fileid is None:
            include_slug = argument.strip("/")
            include_fileid = self.slug_fileid_mapping.get(include_slug)

            if include_fileid is None:
                # sharedinclude diagnostics have already been raised in the JSONVisitor
                if node.name != "sharedinclude":
                    self.context.diagnostics[fileid_stack.current].append(
                        CannotOpenFile(
                            FileId(include_slug),
                            os.strerror(errno.ENOENT),
                            node.span[0],
                        )
                    )
                return

        include_page = self.pages.get(include_fileid)
        assert include_page is not None
        ast = include_page.ast
        assert isinstance(ast, n.Parent)
        deep_copy_children: MutableSequence[n.Node] = [util.fast_deep_copy(ast)]

        # TODO: Move subgraphing implementation into parse layer, where we can
        # ideally take subgraph of the raw RST
        start_after_text = node.options.get("start-after")
        end_before_text = node.options.get("end-before")

        if start_after_text or end_before_text:
            line = node.span[0]
            any_start, any_end = False, False
            try:
                # Returns a subgraph of the AST based on text bounds
                deep_copy_children, any_start, any_end = self.bound_included_AST(
                    deep_copy_children, start_after_text, end_before_text
                )
            except Exception as e:
                self.context.diagnostics[fileid_stack.current].append(
                    InvalidInclude(str(e), line)
                )
            # Confirm that we found all specified text (with helpful diagnostic )message if not)
            msg = "Please be sure your text is a comment or label. Search is case-sensitive."
            if start_after_text and not any_start:
                self.context.diagnostics[fileid_stack.current].append(
                    InvalidInclude(
                        f"Could not find specified start-after text: '{start_after_text}'. {msg}",
                        line,
                    )
                )
            if end_before_text and not any_end:
                self.context.diagnostics[fileid_stack.current].append(
                    InvalidInclude(
                        f"Could not find specified end-before text: '{end_before_text}'. {msg}",
                        line,
                    )
                )

        # This is a bit sketchy, but retain replacement directives for replacement processing later
        node.children = [
            child
            for child in node.children
            if isinstance(child, n.Directive) and child.name == "replacement"
        ]
        node.children.extend(deep_copy_children)


class NamedReferenceHandlerPass1(Handler):
    """Identify non-anonymous hyperlinks (i.e. those defined with a single underscore) and save them according to {name: url}.
    Attach the associated URL to any uses of this named reference.
    """

    def __init__(self, context: Context) -> None:
        super().__init__(context)
        self.named_references: Dict[FileId, Dict[str, str]] = defaultdict(dict)

    def enter_node(self, fileid_stack: FileIdStack, node: n.Node) -> None:
        if not isinstance(node, n.NamedReference):
            return

        self.named_references[fileid_stack.root][node.refname] = node.refuri


class NamedReferenceHandlerPass2(Handler):
    """Identify non-anonymous hyperlinks (i.e. those defined with a single underscore) and save them according to {name: url}.
    Attach the associated URL to any uses of this named reference.
    """

    def enter_node(self, fileid_stack: FileIdStack, node: n.Node) -> None:
        if not isinstance(node, n.Reference):
            return

        if node.refuri:
            # Node is already populated with url; nothing to do
            return

        refuri = (
            self.context[NamedReferenceHandlerPass1]
            .named_references[fileid_stack.root]
            .get(node.refname)
        )
        if refuri is None:
            line = node.span[0]
            self.context.diagnostics[fileid_stack.current].append(
                TargetNotFound("extlink", node.refname, [], line)
            )
            return

        node.refuri = refuri


class ContentsHandler(Handler):
    """Identify all headings on a given page. If a contents directive appears on the page, save list of headings as a page-level option."""

    class HeadingData(NamedTuple):
        depth: int
        id: str
        title: Sequence[n.InlineNode]

    def __init__(self, context: Context) -> None:
        super().__init__(context)
        self.contents_depth = sys.maxsize
        self.current_depth = 0
        self.has_contents_directive = False
        self.headings: List[ContentsHandler.HeadingData] = []

    def enter_page(self, fileid_stack: FileIdStack, page: Page) -> None:
        self.contents_depth = sys.maxsize
        self.current_depth = 0
        self.has_contents_directive = False
        self.headings = []

    def exit_page(self, fileid_stack: FileIdStack, page: Page) -> None:
        if not self.has_contents_directive:
            return

        if isinstance(page.ast, n.Root):
            heading_list: SerializableType = [
                {
                    "depth": h.depth,
                    "id": h.id,
                    "title": [node.serialize() for node in h.title],
                }
                for h in self.headings
                if h.depth - 1 <= self.contents_depth
            ]
            if heading_list:
                page.ast.options["headings"] = heading_list

    def enter_node(self, fileid_stack: FileIdStack, node: n.Node) -> None:
        if isinstance(node, n.Section):
            self.current_depth += 1
            return

        if isinstance(node, n.Directive) and node.name == "contents":
            if self.has_contents_directive:
                self.context.diagnostics[fileid_stack.current].append(
                    DuplicateDirective(node.name, node.start[0])
                )
                return

            self.has_contents_directive = True
            self.contents_depth = int(node.options.get("depth", sys.maxsize))
            return

        if self.current_depth - 1 > self.contents_depth:
            return

        # Omit title headings (depth = 1) from heading list
        if isinstance(node, n.Heading) and self.current_depth > 1:
            self.headings.append(
                ContentsHandler.HeadingData(self.current_depth, node.id, node.children)
            )

    def exit_node(self, fileid_stack: FileIdStack, node: n.Node) -> None:
        if isinstance(node, n.Section):
            self.current_depth -= 1


class TabsSelectorHandler(Handler):
    def __init__(self, context: Context) -> None:
        super().__init__(context)
        self.selectors: Dict[str, List[Dict[str, MutableSequence[n.Text]]]] = {}

    def enter_node(self, fileid_stack: FileIdStack, node: n.Node) -> None:
        if not isinstance(node, n.Directive):
            return

        if node.name == "tabs-pillstrip" or node.name == "tabs-selector":
            if len(node.argument) == 0:
                return

            tabset_name: str = node.argument[0].get_text()
            # Handle naming discrepancy between .. tabs-pillstrip:: languages and .. tabs-drivers::
            if tabset_name == "languages":
                tabset_name = "drivers"

            # Avoid overwriting previously seen tabsets if another tabs-pillstrip directive is encountered
            if tabset_name in self.selectors:
                self.context.diagnostics[fileid_stack.current].append(
                    DuplicateDirective(node.name, node.start[0])
                )
                return

            self.selectors[tabset_name] = []
            return

        if len(self.selectors) == 0 or node.name != "tabs":
            return

        tabset_name = node.options.get("tabset", "")
        if tabset_name in self.selectors:
            tabs = {
                tab.options["tabid"]: tab.argument
                for tab in node.get_child_of_type(n.Directive)
                if tab.name == "tab" and "tabid" in tab.options
            }
            self.selectors[tabset_name].append(tabs)

    def enter_page(self, fileid_stack: FileIdStack, page: Page) -> None:
        self.selectors = {}

    def exit_page(self, fileid_stack: FileIdStack, page: Page) -> None:
        if len(self.selectors) == 0:
            return

        for tabset_name, tabsets in self.selectors.items():
            if len(tabsets) == 0:
                # Warn if tabs-selector is used without corresponding tabset
                self.context.diagnostics[fileid_stack.current].append(ExpectedTabs(0))
                return
            if not all(len(t) == len(tabsets[0]) for t in tabsets):
                # If all tabsets are not the same length, identify tabs that do not appear in every tabset
                tabset_sets = [set(t.keys()) for t in tabsets]
                union = set.union(*tabset_sets)
                intersection = set.intersection(*tabset_sets)
                error_tabs = union - intersection
                self.context.diagnostics[fileid_stack.current].append(
                    MissingTab(error_tabs, 0)
                )

            if isinstance(page.ast, n.Root):
                if not page.ast.options.get("selectors"):
                    page.ast.options["selectors"] = {}

                assert isinstance(page.ast.options["selectors"], Dict)
                page.ast.options["selectors"][tabset_name] = {
                    tabid: [node.serialize() for node in title]
                    for tabid, title in tabsets[0].items()
                }


class TargetHandler(Handler):
    def __init__(self, context: Context) -> None:
        super().__init__(context)
        self.target_counter: typing.Counter[str] = collections.Counter()
        self.targets = context[TargetDatabase]

    def enter_node(self, fileid_stack: FileIdStack, node: n.Node) -> None:
        if not isinstance(node, n.Target):
            return

        # Frankly, this is silly. We just pick the longest identifier. This is arbitrary,
        # and we can consider this behavior implementation-defined to be changed later if needed.
        # It just needs to be something consistent.
        identifiers = list(node.get_child_of_type(n.TargetIdentifier))
        candidates = [
            max(identifier.ids, key=len) for identifier in identifiers if identifier.ids
        ]

        if not candidates:
            return

        chosen_id = max(candidates, key=len)
        chosen_html_id = f"{node.domain}-{node.name}-{util.make_html5_id(chosen_id)}"

        # Disambiguate duplicate IDs, should they occur.
        counter = self.target_counter[chosen_html_id]
        if counter > 0:
            chosen_html_id += f"-{counter}"
        self.target_counter[chosen_html_id] += 1
        node.html_id = chosen_html_id

        for target_node in identifiers:
            if not target_node.children:
                title: List[n.InlineNode] = []
            else:
                title = list(target_node.children)

            target_ids = target_node.ids
            self.targets.define_local_target(
                node.domain,
                node.name,
                target_ids,
                fileid_stack.root,
                title,
                chosen_html_id,
            )

    def enter_page(self, fileid_stack: FileIdStack, page: Page) -> None:
        self.target_counter.clear()


class HeadingHandler(Handler):
    """Construct a slug-title mapping of all pages in property, and rewrite
    heading IDs so as to be unique."""

    def __init__(self, context: Context) -> None:
        super().__init__(context)
        self.heading_counter: typing.Counter[str] = collections.Counter()
        self.targets = context[TargetDatabase]
        self.slug_title_mapping: Dict[str, Sequence[n.InlineNode]] = {}

    def exit_page(self, fileid_stack: FileIdStack, page: Page) -> None:
        self.heading_counter.clear()

    def get_title(self, slug: str) -> Optional[Sequence[n.InlineNode]]:
        return self.slug_title_mapping.get(slug)

    def __contains__(self, slug: str) -> bool:
        return slug in self.slug_title_mapping

    def enter_node(self, fileid_stack: FileIdStack, node: n.Node) -> None:
        if not isinstance(node, n.Heading):
            return

        counter = self.heading_counter[node.id]
        self.heading_counter[node.id] += 1
        if counter > 0:
            node.id += f"-{counter}"

        slug = fileid_stack.root.without_known_suffix

        # Save the first heading we encounter to the slug title mapping
        if slug not in self.slug_title_mapping:
            self.targets.define_local_target(
                "std",
                "doc",
                (slug,),
                fileid_stack.root,
                node.children,
                util.make_html5_id(node.id),
            )
            self.slug_title_mapping[slug] = node.children
            self.targets.define_local_target(
                "std",
                "doc",
                (fileid_stack.root.without_known_suffix,),
                fileid_stack.root,
                node.children,
                util.make_html5_id(node.id),
            )


class BannerHandler(Handler):
    """Traverse a series of pages matching specified targets in Snooty.toml
    and append Banner directive nodes"""

    def __init__(self, context: Context) -> None:
        self.banners = context[ProjectConfig].banner_nodes
        self.root = context[ProjectConfig].root

    def __find_target_insertion_node(self, node: n.Parent[n.Node]) -> Optional[n.Node]:
        """Search via BFS for the first 'section' from a root node, arbitrarily terminating early if
        no 'section' is found within the first 50 nodes."""
        queue: List[n.Node] = list(node.children)
        curr_iteration = 0
        max_iteration = 50

        insertion_node = None

        while queue and curr_iteration < max_iteration:
            candidate = queue.pop(0)
            if candidate.type == "section":
                insertion_node = candidate
                break
            if isinstance(candidate, n.Parent):
                queue.extend(candidate.children)

            curr_iteration += 1
        return insertion_node

    def __determine_banner_index(self, node: n.Parent[n.Node]) -> int:
        """Determine if there's a heading within the first level of the target insertion node's children.
        If so, return the index position after the first detected heading. Otherwise, return 0."""
        return (
            next(
                (
                    idx
                    for idx, child in enumerate(node.children)
                    if isinstance(child, n.Heading)
                ),
                0,
            )
            + 1
        )

    def __page_target_match(
        self, targets: List[str], page: Page, fileid: FileId
    ) -> bool:
        """Check if page matches target specified, but assert to ensure this does not run on includes"""
        assert fileid.suffix == ".txt"

        page_path_relative_to_source = page.source_path.relative_to(
            self.root / "source"
        )

        for target in targets:
            if page_path_relative_to_source.match(target):
                return True
        return False

    def enter_page(self, fileid_stack: FileIdStack, page: Page) -> None:
        """Attach a banner as specified throughout project for target pages"""
        for banner in self.banners:
            if not self.__page_target_match(banner.targets, page, fileid_stack.current):
                continue

            banner_parent = self.__find_target_insertion_node(page.ast)
            if isinstance(banner_parent, n.Parent):
                target_insertion = self.__determine_banner_index(banner_parent)
                assert banner_parent is not None
                banner_parent.children.insert(
                    target_insertion, util.fast_deep_copy(banner.node)
                )


class GuidesHandler(Handler):
    """Constructs a dictionary of chapters and their data and returns metadata on individual guides."""

    @dataclass
    class ChapterData:
        id: str
        chapter_number: int
        description: Optional[str]
        guides: List[str]
        icon: Optional[str]

    @dataclass
    class GuideData:
        chapter_name: str = ""
        completion_time: int = 0
        description: MutableSequence[n.Node] = field(default_factory=list)
        title: Sequence[n.InlineNode] = field(default_factory=list)

        def serialize(self) -> n.SerializedNode:
            result: n.SerializedNode = {
                "chapter_name": self.chapter_name,
                "completion_time": self.completion_time,
                "description": [node.serialize() for node in self.description],
                "title": [node.serialize() for node in self.title],
            }
            return result

    def add_guides_metadata(self, document: Dict[str, SerializableType]) -> None:
        """Adds the guides-related metadata to the project's metadata document"""
        if self.chapters:
            document["chapters"] = {k: asdict(v) for k, v in self.chapters.items()}

        if self.guides:
            slug_title_mapping = self.context[HeadingHandler].slug_title_mapping
            for slug, title in slug_title_mapping.items():
                if slug in self.guides:
                    self.guides[slug].title = title
            document["guides"] = {k: v.serialize() for k, v in self.guides.items()}

    def __init__(self, context: Context) -> None:
        super().__init__(context)
        self.chapters: Dict[str, GuidesHandler.ChapterData] = {}
        self.guides: Dict[str, GuidesHandler.GuideData] = defaultdict(
            GuidesHandler.GuideData
        )

    def __get_guides(
        self, chapter: n.Directive, chapter_title: str, current_file: FileId
    ) -> List[str]:
        """Returns the eligible guides that belong to a given chapter"""

        guides: List[str] = []

        for child in chapter.get_child_of_type(n.Directive):
            line = child.span[0]

            if child.name != "guide":
                self.context.diagnostics[current_file].append(
                    InvalidChild(child.name, "chapter", "guide", line, None)
                )
                continue

            guide_argument = child.argument
            if not guide_argument:
                self.context.diagnostics[current_file].append(
                    ExpectedPathArg(child.name, line)
                )
                continue

            guide_slug = clean_slug(guide_argument[0].get_text())

            current_guide_data = self.guides[guide_slug]
            if current_guide_data.chapter_name:
                self.context.diagnostics[current_file].append(
                    GuideAlreadyHasChapter(
                        guide_slug,
                        current_guide_data.chapter_name,
                        chapter_title,
                        line,
                    )
                )
                continue
            else:
                current_guide_data.chapter_name = chapter_title

            guides.append(guide_slug)

        return guides

    def __handle_chapter(self, chapter: n.Directive, current_file: FileId) -> None:
        """Saves a chapter's data into the handler's dictionary of chapters"""

        line = chapter.span[0]
        title_argument = chapter.argument
        if len(title_argument) != 1:
            self.context.diagnostics[current_file].append(
                InvalidChapter(
                    "Invalid title argument. The title should be plain text.", line
                )
            )
            return

        title = title_argument[0].get_text()
        if not title:
            self.context.diagnostics[current_file].append(
                InvalidChapter(
                    "Invalid title argument. The title should be plain text.", line
                )
            )
            return

        # DocUtilsParseError will be appended to diagnostics if there is no description
        description = chapter.options.get("description")
        if not description:
            return

        guides: List[str] = self.__get_guides(chapter, title, current_file)
        # A chapter should always have at least one guide
        if not guides:
            self.context.diagnostics[current_file].append(
                MissingChild("chapter", "guide", line)
            )
            return

        if not self.chapters.get(title):
            icon = chapter.options.get("icon")
            self.chapters[title] = GuidesHandler.ChapterData(
                util.make_html5_id(title).lower(),
                len(self.chapters) + 1,
                description,
                guides,
                icon,
            )
        else:
            self.context.diagnostics[current_file].append(
                ChapterAlreadyExists(title, line)
            )

    def __handle_include(self, node: n.Directive, current_file: FileId) -> None:
        """Looks for chapters nested within include directives."""

        if len(node.children) == 1:
            root = node.children[0]
            if isinstance(root, n.Root):
                self.__handle_chapters(root, current_file)

    def __handle_chapters(
        self, chapters: n.Parent[n.Node], current_file: FileId
    ) -> None:
        """Handles the nested directives found under the chapters directive."""

        line = chapters.span[0]

        for child in chapters.get_child_of_type(n.Directive):
            if child.name == "chapter":
                self.__handle_chapter(child, current_file)
            # Provide support for using an include for multiple chapters on a separate file
            elif child.name == "include":
                self.__handle_include(child, current_file)
            else:
                # Chapters directive should contain only chapter directives
                self.context.diagnostics[current_file].append(
                    InvalidChild(child.name, "chapters", "chapter", line)
                )
                continue

        if not self.chapters:
            self.context.diagnostics[current_file].append(
                MissingChild("chapters", "chapter", line)
            )

    def enter_node(self, fileid_stack: FileIdStack, node: n.Node) -> None:
        if not isinstance(node, n.Directive):
            return

        current_file: FileId = fileid_stack.current
        current_slug = clean_slug(current_file.without_known_suffix)

        if node.name == "chapters" and current_file == FileId("index.txt"):
            if self.chapters:
                return
            self.__handle_chapters(node, current_file)
        elif node.name == "time":
            if not node.argument:
                return
            try:
                completion_time = int(node.argument[0].get_text())
                self.guides[current_slug].completion_time = completion_time
            except ValueError:
                pass
        elif node.name == "short-description":
            self.guides[current_slug].description = node.children


@checked
@dataclass
class OpenAPIData:
    versions: Dict[str, List[str]]


class OpenAPIHandler(Handler):
    """Constructs metadata for OpenAPI content pages."""

    @dataclass
    class SourceData:
        source_type: str
        source: str
        api_version: Optional[str]
        resource_versions: Optional[List[str]]

    def __init__(self, context: Context) -> None:
        super().__init__(context)
        self.openapi_pages: Dict[str, OpenAPIHandler.SourceData] = {}

    def get_metadata(self) -> Dict[str, SerializableType]:
        """Returns serialized object to be used as part of the build's metadata."""

        return {k: asdict(v) for k, v in self.openapi_pages.items()}

    def enter_node(self, fileid_stack: FileIdStack, node: n.Node) -> None:
        if (
            not isinstance(node, n.Directive)
            or node.name != "openapi"
            or node.options.get("preview")
        ):
            return

        current_file = fileid_stack.current
        current_slug = clean_slug(current_file.without_known_suffix)

        if current_slug in self.openapi_pages:
            self.context.diagnostics[current_file].append(
                DuplicateDirective(node.name, node.start[0])
            )
            return

        # source_type should be assigned in the parsing layer
        source_type = node.options.get("source_type")
        if not source_type:
            return

        source = ""
        argument = node.argument[0]
        # The parser determines the source_type based on the given argument and its
        # node structure. We echo that logic here to grab the source without needing
        # to worry about the argument's node structure.
        # The source_type cannot be manually set in rST as long as the option is not exposed
        # in the rstspec.
        if source_type == "local" or source_type == "atlas":
            assert isinstance(argument, n.Text)
            source = argument.get_text()
        else:
            assert isinstance(argument, n.Reference)
            source = argument.refuri

        api_version = node.options.get("api-version", None)
        resource_versions: Optional[List[str]] = None

        # Fetch OpenAPI versioning data if options are present
        if api_version and source == "cloud":
            # Fetch latest git_hash for S3 versioning data
            try:
                # TODO: Move urls to snooty-toml configurable constants
                git_hash_url = "https://cloud.mongodb.com/version"
                git_hash_response = util.HTTPCache.singleton().get(git_hash_url)
                git_hash = str(git_hash_response, "utf-8")

                version_url = f"https://mongodb-mms-prod-build-server.s3.amazonaws.com/openapi/{git_hash}-api-versions.json"
                version_response = util.HTTPCache.singleton().get(version_url)
                decoded = str(version_response, "utf-8")
                data = check_type(OpenAPIData, yaml.safe_load(decoded))
            except Exception as err:
                self.context.diagnostics[fileid_stack.current].append(
                    FetchError(
                        f"Fetching OpenAPI version errored: {err}", node.start[0]
                    )
                )
                return

            # Malformed Version data
            if "major" not in data.versions:
                self.context.diagnostics[fileid_stack.current].append(
                    InvalidOpenApiResponse(node.start[0])
                )
                return

            version_data = data.versions
            major_versions = version_data.get("major", [])
            resource_versions = version_data.get(api_version, [])

            # Version not present in version data
            if api_version not in major_versions:
                # Allows error-free diagnostic report
                if not (
                    isinstance(major_versions, list)
                    and all(isinstance(mv, str) for mv in major_versions)
                ):
                    major_versions = []
                self.context.diagnostics[fileid_stack.current].append(
                    InvalidVersion(
                        node.name, api_version, major_versions, node.start[0]
                    )
                )
                return

        else:
            api_version = None

        self.openapi_pages[current_slug] = self.SourceData(
            source_type, source, api_version, resource_versions
        )


class OpenAPIChangelogHandler(Handler):
    """Constructs metadata for OpenAPI content pages."""

    def __init__(self, context: Context) -> None:
        super().__init__(context)
        self.has_changelog_directive = False

    def enter_page(self, fileid_stack: FileIdStack, page: Page) -> None:
        self.has_changelog_directive = False

    def enter_node(self, fileid_stack: FileIdStack, node: n.Node) -> None:
        if not isinstance(node, n.Directive) or node.name != "openapi-changelog":
            return

        if isinstance(node, n.Directive) and node.name == "openapi-changelog":
            if self.has_changelog_directive:
                self.context.diagnostics[fileid_stack.current].append(
                    DuplicateDirective(node.name, node.start[0])
                )
                return
            self.has_changelog_directive = True
            return


class IAHandler(Handler):
    """Identify IA directive on a page and save a list of its entries as a page-level option."""

    class IAData(NamedTuple):
        title: Sequence[n.InlineNode]
        url: Optional[str]
        slug: Optional[str]
        project_name: Optional[str]
        primary: Optional[bool]

        def serialize(self) -> n.SerializedNode:
            result: n.SerializedNode = {
                "title": [node.serialize() for node in self.title],
            }

            if self.project_name:
                result["project_name"] = self.project_name
            if self.slug:
                result["slug"] = self.slug
            if self.url:
                result["url"] = self.url
            if self.primary is not None:
                result["primary"] = self.primary

            return result

    def __init__(self, context: Context) -> None:
        super().__init__(context)
        self.ia: List[IAHandler.IAData] = []

    def enter_node(self, fileid_stack: FileIdStack, node: n.Node) -> None:
        if (
            not isinstance(node, n.Directive)
            or not node.name == "ia"
            or not node.domain == ""
        ):
            return

        if self.ia:
            self.context.diagnostics[fileid_stack.current].append(
                DuplicateDirective(node.name, node.start[0])
            )
            return

        for entry in node.get_child_of_type(n.Directive):
            if entry.name != "entry":
                line = node.span[0]
                self.context.diagnostics[fileid_stack.current].append(
                    InvalidChild(entry.name, "ia", "entry", line)
                )
                continue

            if not entry.options.get("url"):
                self.context.diagnostics[fileid_stack.current].append(
                    InvalidIAEntry(
                        "IA entry directives must include the :url: option",
                        node.span[0],
                    )
                )
                continue

            parsed = urllib.parse.urlparse(entry.options.get("url"))
            if parsed.scheme:
                url = entry.options.get("url")
                slug = None
            else:
                url = None
                slug = entry.options.get("url")

            if slug and not self.context[HeadingHandler].get_title(clean_slug(slug)):
                self.context.diagnostics[fileid_stack.current].append(
                    MissingTocTreeEntry(slug, node.span[0])
                )
                continue

            title: Sequence[n.InlineNode] = []
            if len(entry.argument) > 0:
                title = entry.argument
            elif slug:
                title = self.context[HeadingHandler].get_title(clean_slug(slug)) or []

            project_name = entry.options.get("project-name")
            if project_name and not url:
                self.context.diagnostics[fileid_stack.current].append(
                    InvalidIAEntry(
                        "IA entry directives with :project-name: option must include :url: option",
                        node.span[0],
                    )
                )
                continue

            if url and not title:
                self.context.diagnostics[fileid_stack.current].append(
                    InvalidIAEntry(
                        "IA entries to external URLs must include titles",
                        node.span[0],
                    )
                )
                continue

            self.ia.append(
                IAHandler.IAData(
                    title,
                    url,
                    slug,
                    project_name,
                    bool(entry.options.get("primary", False)) if project_name else None,
                )
            )

    def enter_page(self, fileid_stack: FileIdStack, page: Page) -> None:
        self.ia = []

    def exit_page(self, fileid_stack: FileIdStack, page: Page) -> None:
        if not self.ia:
            return

        if isinstance(page.ast, n.Root):
            page.ast.options["ia"] = [entry.serialize() for entry in self.ia]


class SubstitutionHandler(Handler):
    def __init__(self, context: Context) -> None:
        super().__init__(context)
        self.project_config = context[ProjectConfig]
        self.substitution_definitions: Dict[str, MutableSequence[n.InlineNode]] = {}
        self.include_replacement_definitions: List[
            Dict[str, MutableSequence[n.Node]]
        ] = []
        self.unreplaced_nodes: List[
            Tuple[
                Union[n.SubstitutionReference, n.BlockSubstitutionReference],
                FileId,
                int,
            ]
        ] = []
        self.seen_definitions: Optional[Set[str]] = None

    def enter_node(self, fileid_stack: FileIdStack, node: n.Node) -> None:
        """When a substitution is defined, add it to the page's index.

        When a substitution is referenced, populate its children if possible.
        If not, save this node to be populated at the end of the page.
        """

        if isinstance(node, n.Directive):
            if node.name not in {"include", "sharedinclude"}:
                return

            definitions: Dict[str, MutableSequence[n.Node]] = {}
            self.include_replacement_definitions.append(definitions)
            for replacement_directive in node.get_child_of_type(n.Directive):
                if replacement_directive.name != "replacement":
                    continue

                arg = "".join(
                    x.get_text() for x in replacement_directive.argument
                ).strip()
                definitions[arg] = replacement_directive.children

        elif isinstance(node, n.SubstitutionDefinition):
            self.substitution_definitions[node.name] = node.children
            self.seen_definitions = set()

        elif isinstance(node, n.SubstitutionReference):
            inline_substitution = self.search_inline(node, fileid_stack)
            if inline_substitution is not None:
                node.children = inline_substitution
            else:
                # Save node in order to populate it at the end of the page
                self.unreplaced_nodes.append((node, fileid_stack.current, node.span[0]))

            if self.seen_definitions is not None:
                self.seen_definitions.add(node.name)

        elif isinstance(node, n.BlockSubstitutionReference):
            block_substitution = self.search_block(node, fileid_stack)
            if block_substitution is not None:
                node.children = block_substitution
            else:
                # Save node in order to populate it at the end of the page
                self.unreplaced_nodes.append((node, fileid_stack.current, node.span[0]))

            if self.seen_definitions is not None:
                self.seen_definitions.add(node.name)

    def exit_node(self, fileid_stack: FileIdStack, node: n.Node) -> None:
        if isinstance(node, n.SubstitutionDefinition):
            self.seen_definitions = None
        elif isinstance(node, n.Directive) and node.name in {
            "include",
            "sharedinclude",
        }:
            self.include_replacement_definitions.pop()

    def exit_page(self, fileid_stack: FileIdStack, page: Page) -> None:
        """Attempt to populate any yet-unresolved substitutions (substitutions defined after usage) .

        Clear definitions and unreplaced nodes for the next page.
        """
        for node, fileid, line in self.unreplaced_nodes:
            substitution = self.substitution_definitions.get(node.name)
            if substitution is not None:
                node.children = substitution
            else:
                self.context.diagnostics[fileid].append(
                    SubstitutionRefError(
                        f'Substitution reference could not be replaced: "|{node.name}|"',
                        line,
                    )
                )

        self.substitution_definitions = {}
        self.include_replacement_definitions = []
        self.unreplaced_nodes = []

    def search_inline(
        self, node: n.SubstitutionReference, fileid_stack: FileIdStack
    ) -> Optional[MutableSequence[n.InlineNode]]:
        result = self._search(node, fileid_stack)
        if result is None:
            return None

        # Ensure that we're only attempting to insert a single inline element. Otherwise,
        # it's not clear what the writer would want.
        substitution = extract_inline(result)
        if not substitution or len(substitution) != len(result):
            self.context.diagnostics[fileid_stack.current].append(
                InvalidContextError(
                    node.name,
                    node.span[0],
                )
            )
            return None

        return substitution

    def search_block(
        self, node: n.BlockSubstitutionReference, fileid_stack: FileIdStack
    ) -> Optional[MutableSequence[n.Node]]:
        result = self._search(node, fileid_stack)
        if result is None:
            return None

        # If we're injecting inline nodes, wrap them in a paragraph. Coalesce adjacent
        # inline elements into a single paragraph.
        output: List[n.Node] = []
        current_paragraph: List[n.InlineNode] = []
        for element in result:
            if isinstance(element, n.InlineNode):
                current_paragraph.append(element)
            else:
                if current_paragraph:
                    output.append(n.Paragraph(node.span, current_paragraph))  # type: ignore
                    current_paragraph = []
                output.append(element)

        if current_paragraph:
            output.append(n.Paragraph(node.span, current_paragraph))  # type: ignore

        return output

    def _search(
        self,
        node: Union[n.BlockSubstitutionReference, n.SubstitutionReference],
        fileid_stack: FileIdStack,
    ) -> Optional[Union[MutableSequence[n.Node], MutableSequence[n.InlineNode]]]:
        name = node.name

        # Detect substitution loop
        if self.seen_definitions is not None and name in self.seen_definitions:
            # Catch circular substitution
            try:
                del self.substitution_definitions[name]
            except KeyError:
                pass
            self.context.diagnostics[fileid_stack.current].append(
                SubstitutionRefError(
                    f'Circular substitution definition referenced: "{name}"',
                    node.span[0],
                )
            )
            return None

        # Resolution order: include parameters, definitions from page, definitions from snooty.toml
        # First, check if there are any parameters provided by our immediate parent
        try:
            return util.fast_deep_copy(self.include_replacement_definitions[-1][name])
        except (IndexError, KeyError):
            pass

        # Now try to get a substitution from page.
        substitution = self.substitution_definitions.get(
            name
        ) or self.project_config.substitution_nodes.get(name)

        return util.fast_deep_copy(substitution)


class AddTitlesToLabelTargetsHandler(Handler):
    def __init__(self, context: Context) -> None:
        super().__init__(context)
        self.pending_targets: List[n.Node] = []

    def enter_node(self, fileid_stack: FileIdStack, node: n.Node) -> None:
        if not isinstance(node, (n.Target, n.Section, n.TargetIdentifier)):
            self.pending_targets = []

        if isinstance(node, n.Target) and node.domain == "std" and node.name == "label":
            self.pending_targets.extend(node.children)
        elif isinstance(node, n.Section):
            for target in self.pending_targets:
                heading = next(node.get_child_of_type(n.Heading), None)
                if heading is not None:
                    assert isinstance(target, n.Parent)
                    target.children = heading.children
            self.pending_targets = []


class RefsHandler(Handler):
    def __init__(self, context: Context) -> None:
        super().__init__(context)
        self.project_config = context[ProjectConfig]
        self.targets = context[TargetDatabase]
        self.spec = specparser.Spec.get()

    def enter_node(self, fileid_stack: FileIdStack, node: n.Node) -> None:
        """When a node of type ref_role is encountered, ensure that it references a valid target.

        If so, append the full URL to the AST node. If not, throw an error.
        """
        if not isinstance(node, n.RefRole):
            return
        key = f"{node.domain}:{node.name}"

        if key == "std:doc":
            if not node.children:
                # If title is not explicitly given, search slug-title mapping for the page's title
                self._attach_doc_title(fileid_stack, node)
            return

        key += f":{node.target}"

        # Add title and link target to AST
        target_candidates = self.targets[key]
        if not target_candidates:
            # insert title and raise diagnostic
            line = node.span[0]
            target_dict = self.spec.rstobject
            target_key = f"{node.domain}:{node.name}"
            title = node.target
            # abstract title from node's target to insert into new text node
            if target_key in target_dict and target_dict[target_key].prefix:
                title = title.replace(f"{target_dict[target_key].prefix}.", "")
            text_node = n.Text((line,), title)
            injection_candidate = get_title_injection_candidate(node)

            if injection_candidate is not None:
                injection_candidate.children = [text_node]

            # See if there are any near matches
            suggestions = self.targets.get_suggestions(key)

            self.context.diagnostics[fileid_stack.current].append(
                TargetNotFound(node.name, node.target, suggestions, line)
            )
            return

        if len(target_candidates) > 1:
            # Try to prune down the options
            target_candidates = self.attempt_disambugation(
                fileid_stack.root, target_candidates
            )

        if len(target_candidates) > 1:
            line = node.span[0]
            candidate_descriptions = []
            for candidate in target_candidates:
                if isinstance(candidate, TargetDatabase.InternalResult):
                    candidate_descriptions.append(candidate.result[0])
                else:
                    candidate_descriptions.append(candidate.url)

            self.context.diagnostics[fileid_stack.current].append(
                AmbiguousTarget(node.name, node.target, candidate_descriptions, line)
            )

        # Choose the most recently-defined target candidate if it is ambiguous
        result = target_candidates[-1]
        node.target = result.canonical_target_name
        if isinstance(result, TargetDatabase.InternalResult):
            node.fileid = result.result
        else:
            node.url = result.url
        injection_candidate = get_title_injection_candidate(node)
        # If there is no explicit title given, use the target's title
        if injection_candidate is not None:
            cloned_title_nodes: MutableSequence[n.Node] = list(
                deepcopy(node) for node in result.title
            )
            for title_node in cloned_title_nodes:
                deep_copy_position(node, title_node)

            # Label abbreviation is underspecified. Good luck!
            if "~" in node.flag and cloned_title_nodes:
                node_to_abbreviate = cloned_title_nodes[0]
                if isinstance(node_to_abbreviate, n.Text):
                    index = node_to_abbreviate.value.rfind(".")
                    new_value = node_to_abbreviate.value[index + 1 :].strip()

                    if new_value:
                        node_to_abbreviate.value = new_value

            injection_candidate.children = cloned_title_nodes

            if not node.children:
                line = node.span[0]
                self.context.diagnostics[fileid_stack.current].append(
                    ChildlessRef(node.target, line)
                )

    def attempt_disambugation(
        self, fileid: FileId, candidates: Sequence[TargetDatabase.Result]
    ) -> Sequence[TargetDatabase.Result]:
        """Given multiple possible targets we can link to, attempt to narrow down the
        list to one probably-intended target under a set of narrow circumstances."""

        # If there is a single local candidate, choose that.
        local_candidates: List[TargetDatabase.InternalResult] = [
            candidate
            for candidate in candidates
            if isinstance(candidate, TargetDatabase.InternalResult)
        ]
        if len(local_candidates) == 1:
            return [local_candidates[0]]

        # If there is a target defined in the current context, use that.
        current_fileid_candidates = [
            candidate
            for candidate in local_candidates
            if candidate.result[0] == fileid.without_known_suffix
        ]
        if len(current_fileid_candidates) == 1:
            return [current_fileid_candidates[0]]

        return candidates

    def _attach_doc_title(self, fileid_stack: FileIdStack, node: n.RefRole) -> None:
        target_fileid = None if node.fileid is None else node.fileid[0]
        if not target_fileid:
            line = node.span[0]
            self.context.diagnostics[fileid_stack.current].append(
                ExpectedPathArg(node.name, line)
            )
            return

        relative, _ = util.reroot_path(
            FileId(target_fileid), fileid_stack.root, self.project_config.source_path
        )
        slug = clean_slug(relative.as_posix())
        title = self.context[HeadingHandler].get_title(slug)

        if not title:
            line = node.span[0]
            self.context.diagnostics[fileid_stack.current].append(
                UnnamedPage(target_fileid, line)
            )
            return

        node.children = [deepcopy(node) for node in title]


class FacetsHandler(Handler):
    """Builds page.facets depending on facets found on nodes on this page"""

    # TODO: should be able to handle facet propagation from project/directory/page -> page in the future
    # when taxonomy and function of facets (propagation) are decided
    def __init__(self, context: Context) -> None:
        super().__init__(context)

        self.facets: Dict[str, Union[List[object], str]] = {}
        self.target: Dict[str, Union[List[object], str]] = self.facets
        self.removal_nodes: List[n.Node] = []

    def enter_node(self, fileid_stack: FileIdStack, node: n.Node) -> None:
        if not isinstance(node, n.Directive) or node.name != "facet":
            return
<<<<<<< HEAD
        # TODO: convert taxonomy and validate here
        # if node.name not in []:
        #     self.context.diagnostics[fileid_stack.current].append(
        #         MissingFacet(node.name, node.span[0]) # TODO: make diagnostic
        #     )
        #     return
        facet_node = {"name": node.options.get("values")}
        if not self.target.get(node.options["name"]):
            self.target[node.options["name"]] = []
        self.target[node.options["name"]].append(facet_node)
=======
        facet_node: Dict[str, Union[List[object], str]] = {
            "name": node.options.get("values", "")
        }
        if not self.target.get(node.options["name"]):
            self.target[node.options["name"]] = []
        target_list = self.target[node.options["name"]]
        if isinstance(target_list, list):
            target_list.append(facet_node)
>>>>>>> 76a8018d
        if node.children:
            self.target = facet_node
        self.removal_nodes.append(node)

    def enter_page(self, fileid_stack: FileIdStack, page: Page) -> None:
        self.facets = {}
        self.target = self.facets

    def exit_page(self, fileid_stack: FileIdStack, page: Page) -> None:
        page.facets = self.facets
        for facet_node in self.removal_nodes:
            if page.ast.children.__contains__(facet_node):
                page.ast.children.remove(facet_node)


class PostprocessorResult(NamedTuple):
    pages: Dict[FileId, Page]
    metadata: Dict[str, SerializableType]
    diagnostics: Dict[FileId, List[Diagnostic]]
    targets: TargetDatabase


def build_manpages(context: Context) -> Dict[str, Union[str, bytes]]:
    config = context[ProjectConfig]
    result: Dict[str, Union[str, bytes]] = {}

    # Build manpages
    manpages: List[Tuple[str, str]] = []
    for name, definition in config.manpages.items():
        fileid = FileId(definition.file)
        manpage_page = context.pages.get(fileid)
        if not manpage_page:
            context.diagnostics[
                FileId(config.config_path.relative_to(config.root))
            ].append(CannotOpenFile(PurePath(fileid), "Page not found", 0))
            continue

        for filename, rendered in man.render(
            manpage_page, name, definition.title, definition.section
        ).items():
            manpages.append((filename.as_posix(), rendered))
            result[filename.as_posix()] = rendered

    if manpages and config.bundle.manpages:
        try:
            result[config.bundle.manpages] = bundle(
                PurePath(config.bundle.manpages), manpages
            )
        except ValueError:
            context.diagnostics[
                FileId(config.config_path.relative_to(config.root))
            ].append(UnsupportedFormat(config.bundle.manpages, (".tar", ".tar.gz"), 0))

    return result


class Postprocessor:
    """Handles all postprocessing operations on parsed AST files.

    The only method that should be called on an instance of Postprocessor is run(). This method
    handles calling all other methods and ensures that parse operations are run in the correct order."""

    PASSES: Sequence[Sequence[Type[Handler]]] = [
        [IncludeHandler],
        [SubstitutionHandler],
        [
            HeadingHandler,
            AddTitlesToLabelTargetsHandler,
            ProgramOptionHandler,
            TabsSelectorHandler,
            ContentsHandler,
            BannerHandler,
            GuidesHandler,
            OpenAPIHandler,
            OpenAPIChangelogHandler,
            FacetsHandler,
        ],
        [TargetHandler, IAHandler, NamedReferenceHandlerPass1],
        [RefsHandler, NamedReferenceHandlerPass2],
    ]

    def __init__(self, project_config: ProjectConfig, targets: TargetDatabase) -> None:
        self.project_config = project_config
        self.toctree: Dict[str, SerializableType] = {}
        self.pages: Dict[FileId, Page] = {}
        self.targets = targets
        self.pending_program: Optional[SerializableType] = None

    def run(
        self, pages: Dict[FileId, Page], cancellation_token: threading.Event
    ) -> PostprocessorResult:
        """Run all postprocessing operations and return a dictionary containing the metadata document to be saved."""
        if not pages:
            return PostprocessorResult({}, {}, {}, self.targets)

        self.pages = pages
        self.cancellation_token = cancellation_token
        context = Context(pages)
        context.add(self.project_config)
        context.add(self.targets)

        for project_pass in self.PASSES:
            instances = [ty(context) for ty in project_pass]
            for instance in instances:
                context.add(instance)

            self.run_event_parser(
                [
                    (EventParser.OBJECT_START_EVENT, instance.enter_node)
                    for instance in instances
                    if instance.__class__.enter_node is not Handler.enter_node
                ]
                + [
                    (EventParser.OBJECT_END_EVENT, instance.exit_node)
                    for instance in instances
                    if instance.__class__.exit_node is not Handler.exit_node
                ],
                [
                    (EventParser.PAGE_START_EVENT, instance.enter_page)
                    for instance in instances
                    if instance.__class__.enter_page is not Handler.enter_page
                ]
                + [
                    (EventParser.PAGE_END_EVENT, instance.exit_page)
                    for instance in instances
                    if instance.__class__.exit_page is not Handler.exit_page
                ],
            )

        document = self.generate_metadata(context)
        self.finalize(context, document)
        return PostprocessorResult(
            self.pages, document, context.diagnostics, self.targets
        )

    def finalize(self, context: Context, metadata: n.SerializedNode) -> None:
        pass

    @classmethod
    def generate_metadata(cls, context: Context) -> n.SerializedNode:
        project_config = context[ProjectConfig]
        document: Dict[str, SerializableType] = {}
        document["title"] = project_config.title
        document["eol"] = project_config.eol if project_config.eol else False
        if project_config.deprecated_versions:
            document["deprecated_versions"] = project_config.deprecated_versions
        if project_config.associated_products:
            document["associated_products"] = [
                product.serialize() for product in project_config.associated_products
            ]
        # Update metadata document with key-value pairs defined in event parser
        document["slugToTitle"] = {
            k: [node.serialize() for node in v]
            for k, v in context[HeadingHandler].slug_title_mapping.items()
        }
        # Run postprocessing operations related to toctree and append to metadata document.
        # If iatree is found, use it to generate breadcrumbs and parent paths and save it to metadata as well.
        iatree = cls.build_iatree(context)
        toctree = cls.build_toctree(context)
        if iatree and toctree.get("children"):
            context.diagnostics[FileId("index.txt")].append(InvalidTocTree(0))

        tree = iatree or toctree
        document.update(
            {
                "toctree": toctree,
                "toctreeOrder": cls.toctree_order(tree),
                "parentPaths": cls.breadcrumbs(tree),
            }
        )

        if iatree:
            document["iatree"] = iatree

        context[GuidesHandler].add_guides_metadata(document)

        openapi_pages_metadata = context[OpenAPIHandler].get_metadata()
        if len(openapi_pages_metadata) > 0:
            document["openapi_pages"] = openapi_pages_metadata

        manpages = build_manpages(context)
        document["static_files"] = manpages

        return document

    def run_event_parser(
        self,
        node_listeners: Iterable[Tuple[str, Callable[[FileIdStack, n.Node], None]]],
        page_listeners: Iterable[Tuple[str, Callable[[FileIdStack, Page], None]]] = (),
    ) -> None:
        event_parser = EventParser(self.cancellation_token)
        for event, node_listener in node_listeners:
            event_parser.add_event_listener(event, node_listener)

        for event, page_listener in page_listeners:
            event_parser.add_event_listener(event, page_listener)

        event_parser.consume(
            (k, v) for k, v in self.pages.items() if k.suffix == ".txt"
        )

    @staticmethod
    def build_iatree(context: Context) -> Dict[str, SerializableType]:
        def _get_page_from_slug(current_page: Page, slug: str) -> Optional[Page]:
            relative, _ = util.reroot_path(
                FileId(slug),
                current_page.source_path,
                context[ProjectConfig].source_path,
            )

            try:
                fileid_with_ext = context[IncludeHandler].slug_fileid_mapping[
                    relative.as_posix()
                ]
            except KeyError:
                return None
            return context.pages.get(fileid_with_ext)

        def iterate_ia(page: Page, result: Dict[str, SerializableType]) -> None:
            """Construct a tree of similar structure to toctree. Starting from root, identify ia object on page and recurse on its entries to build a tree. Includes all potential properties of an entry including title, URI, project name, and primary status."""
            if not isinstance(page.ast, n.Root):
                return

            ia = page.ast.options.get("ia")
            if not isinstance(ia, List):
                return
            for entry in ia:
                curr: Dict[str, SerializableType] = {**entry, "children": []}
                if isinstance(result["children"], List):
                    result["children"].append(curr)

                slug = curr.get("slug")
                if isinstance(slug, str):
                    child = _get_page_from_slug(page, slug)
                    if child:
                        iterate_ia(child, curr)

        starting_page = context.pages.get(FileId("index.txt"))

        if not starting_page:
            return {}
        if not isinstance(starting_page.ast, n.Root):
            return {}
        if "ia" not in starting_page.ast.options:
            return {}

        title: Sequence[n.InlineNode] = context[HeadingHandler].get_title("index") or [
            n.Text((0,), context[ProjectConfig].title)
        ]
        root: Dict[str, SerializableType] = {
            "title": [node.serialize() for node in title],
            "slug": "/",
            "children": [],
        }
        iterate_ia(starting_page, root)
        return root

    @classmethod
    def build_toctree(cls, context: Context) -> Dict[str, SerializableType]:
        """Build property toctree"""

        # The toctree must begin at either `contents.txt` or `index.txt`.
        # Generally, repositories will have one or the other; but, if a repo has both,
        # the starting point will be `contents.txt`.
        candidates = (FileId("contents.txt"), FileId("index.txt"))
        starting_fileid = next(
            (candidate for candidate in candidates if candidate in context.pages), None
        )
        if starting_fileid is None:
            return {}

        # Build the toctree
        root: Dict[str, SerializableType] = {
            "title": [n.Text((0,), context[ProjectConfig].title).serialize()],
            "slug": "/",
            "children": [],
        }
        ast = context.pages[starting_fileid].ast

        toc_landing_pages = [
            clean_slug(slug) for slug in context[ProjectConfig].toc_landing_pages
        ]
        associated_project_names: Set[str] = set(
            [project.name for project in context[ProjectConfig].associated_products]
        )
        ref_project_set: Set[Tuple[Optional[str], Optional[str]]] = set()
        cls.find_toctree_nodes(
            context,
            starting_fileid,
            ast,
            root,
            toc_landing_pages,
            associated_project_names,
            ref_project_set,
            {starting_fileid},
        )

        return root

    @classmethod
    def find_toctree_nodes(
        cls,
        context: Context,
        fileid: FileId,
        ast: n.Node,
        node: Dict[str, Any],
        toc_landing_pages: List[str],
        associated_project_names: Set[str],
        external_nodes: Set[Tuple[Optional[str], Optional[str]]],
        visited_file_ids: Set[FileId] = set(),
    ) -> None:
        """Iterate over AST to find toctree directives and construct their nodes for the unified toctree"""

        # Base case: stop iterating over AST
        if not isinstance(ast, n.Parent):
            return

        if isinstance(ast, n.TocTreeDirective):
            # Recursively build the tree for each toctree node in this entries list
            for entry in ast.entries:
                toctree_node: Dict[str, object] = {}
                if entry.ref_project:
                    toctree_node = {
                        "title": [n.Text((0,), entry.title).serialize()]
                        if entry.title
                        else None,
                        "options": {"project": entry.ref_project},
                        "children": [],
                        "slug": entry.ref_project,
                    }
                    ref_project_pair = (entry.title, entry.ref_project)
                    if ref_project_pair in external_nodes:
                        context.diagnostics[fileid].append(
                            DuplicatedExternalToc(entry.ref_project, ast.span[0])
                        )
                    external_nodes.add(ref_project_pair)
                if entry.url:
                    toctree_node = {
                        "title": [n.Text((0,), entry.title).serialize()]
                        if entry.title
                        else None,
                        "url": entry.url,
                        "children": [],
                    }
                elif entry.slug:
                    # Recursively build the tree for internal links
                    slug_cleaned = clean_slug(entry.slug)

                    # Ensure that the user-specified slug is an existing page. We want to add this error
                    # handling to the initial parse layer, but this works for now.
                    # https://jira.mongodb.org/browse/DOCSP-7941
                    try:
                        slug_fileid: FileId = context[
                            IncludeHandler
                        ].slug_fileid_mapping[slug_cleaned]
                    except KeyError:
                        context.diagnostics[fileid].append(
                            MissingTocTreeEntry(slug_cleaned, ast.span[0])
                        )
                        continue

                    slug: str = slug_fileid.without_known_suffix

                    if entry.title:
                        title: SerializableType = [
                            n.Text((0,), entry.title).serialize()
                        ]
                    else:
                        title_nodes = context[HeadingHandler].get_title(slug)
                        title = (
                            [node.serialize() for node in title_nodes]
                            if title_nodes
                            else None
                        )

                    toctree_node_options: Dict[str, Any] = {
                        "drawer": slug not in toc_landing_pages
                    }

                    # Check if the cleaned slug corresponds to an associated project name, indicating an external node
                    if slug in associated_project_names:
                        toctree_node_options["project"] = slug
                        ref_project_pair = (entry.title, slug)
                        if ref_project_pair in external_nodes:
                            context.diagnostics[fileid].append(
                                DuplicatedExternalToc(slug, ast.span[0])
                            )
                        external_nodes.add(ref_project_pair)

                    # Check if tocicon is a page level option
                    if context.pages[FileId(slug_fileid)].ast.options:
                        if "tocicon" in context.pages[FileId(slug_fileid)].ast.options:
                            toctree_node_options["tocicon"] = context.pages[
                                FileId(slug_fileid)
                            ].ast.options["tocicon"]

                    toctree_node = {
                        "title": title,
                        "slug": "/" if slug == "index" else slug,
                        "children": [],
                        "options": toctree_node_options,
                    }

                    # Don't recurse on the index page
                    if slug_fileid not in visited_file_ids:
                        new_ast = context.pages[slug_fileid].ast
                        cls.find_toctree_nodes(
                            context,
                            slug_fileid,
                            new_ast,
                            toctree_node,
                            toc_landing_pages,
                            associated_project_names,
                            external_nodes,
                            visited_file_ids.union({slug_fileid}),
                        )

                if toctree_node:
                    node["children"].append(toctree_node)

        # Locate the correct directive object containing the toctree within this AST
        for child_ast in ast.children:
            cls.find_toctree_nodes(
                context,
                fileid,
                child_ast,
                node,
                toc_landing_pages,
                associated_project_names,
                external_nodes,
                visited_file_ids,
            )

    @staticmethod
    def breadcrumbs(tree: Dict[str, SerializableType]) -> Dict[str, List[str]]:
        """Generate breadcrumbs for each page represented in the provided toctree"""
        page_dict: Dict[str, List[str]] = {}
        all_paths: List[Any] = []

        # Find all node to leaf paths for each node in the toctree
        if "children" in tree:
            assert isinstance(tree["children"], List)
            for node in tree["children"]:
                paths: List[str] = []
                get_paths(node, [], paths)
                all_paths.extend(paths)

        # Populate page_dict with a list of parent paths for each slug
        for path in all_paths:
            for i in range(len(path)):
                slug = path[i]
                page_dict[slug] = path[:i]
        return page_dict

    @staticmethod
    def toctree_order(tree: Dict[str, SerializableType]) -> List[str]:
        """Return a pre-order traversal of the toctree to be used for internal page navigation"""
        order: List[str] = []

        pre_order(tree, order)
        return order


def pre_order(node: Dict[str, Any], order: List[str]) -> None:
    if not node:
        return
    if "slug" in node:
        order.append(node["slug"])
    if "children" in node:
        for child in node["children"]:
            pre_order(child, order)


def get_paths(node: Dict[str, Any], path: List[str], all_paths: List[Any]) -> None:
    """Helper function used to retrieve the breadcrumbs for a particular slug"""
    if not node:
        return
    if node.get("children") is None or len(node["children"]) == 0:
        # Skip urls
        if "slug" in node:
            path.append(clean_slug(node["slug"]))
            all_paths.append(path)
        elif "project_name" in node and node.get("primary"):
            path.append(node["project_name"])
            all_paths.append(path)
    else:
        # Recursively build the path
        for child in node["children"]:
            subpath = path[:]
            subpath.append(clean_slug(node["slug"]))
            get_paths(child, subpath, all_paths)


def clean_slug(slug: str) -> str:
    """Strip file extension and leading/trailing slashes (/) from string"""
    slug = slug.strip("/")

    # TODO: remove file extensions in initial parse layer
    # https://jira.mongodb.org/browse/DOCSP-7595
    root, ext = os.path.splitext(slug)
    if ext in SOURCE_FILE_EXTENSIONS:
        return root

    return slug<|MERGE_RESOLUTION|>--- conflicted
+++ resolved
@@ -1559,18 +1559,6 @@
     def enter_node(self, fileid_stack: FileIdStack, node: n.Node) -> None:
         if not isinstance(node, n.Directive) or node.name != "facet":
             return
-<<<<<<< HEAD
-        # TODO: convert taxonomy and validate here
-        # if node.name not in []:
-        #     self.context.diagnostics[fileid_stack.current].append(
-        #         MissingFacet(node.name, node.span[0]) # TODO: make diagnostic
-        #     )
-        #     return
-        facet_node = {"name": node.options.get("values")}
-        if not self.target.get(node.options["name"]):
-            self.target[node.options["name"]] = []
-        self.target[node.options["name"]].append(facet_node)
-=======
         facet_node: Dict[str, Union[List[object], str]] = {
             "name": node.options.get("values", "")
         }
@@ -1579,7 +1567,6 @@
         target_list = self.target[node.options["name"]]
         if isinstance(target_list, list):
             target_list.append(facet_node)
->>>>>>> 76a8018d
         if node.children:
             self.target = facet_node
         self.removal_nodes.append(node)
