import collections
import errno
import logging
import os.path
import sys
import threading
import typing
import urllib.parse
from collections import defaultdict
from copy import deepcopy
from dataclasses import asdict, dataclass, field
from pathlib import PurePath
from typing import (
    Any,
    Callable,
    Dict,
    Iterable,
    List,
    MutableSequence,
    NamedTuple,
    Optional,
    Sequence,
    Set,
    Tuple,
    Type,
    TypeVar,
    Union,
    cast,
)

import yaml

from . import n, specparser, util
from .builders import man
from .diagnostics import (
    AmbiguousTarget,
    CannotOpenFile,
    ChapterAlreadyExists,
    ChildlessRef,
    Diagnostic,
    DuplicatedExternalToc,
    DuplicateDirective,
    ExpectedPathArg,
    ExpectedTabs,
    FetchError,
    GuideAlreadyHasChapter,
    InvalidChapter,
    InvalidChild,
    InvalidContextError,
    InvalidIAEntry,
    InvalidInclude,
    InvalidOpenApiResponse,
    InvalidTocTree,
    InvalidVersion,
    MissingChild,
    MissingOption,
    MissingTab,
    MissingTocTreeEntry,
    SubstitutionRefError,
    TargetNotFound,
    UnnamedPage,
    UnsupportedFormat,
)
from .eventparser import EventParser, FileIdStack
from .flutter import check_type, checked
from .n import FileId, SerializableType, SerializedNode
from .page import Page
from .target_database import TargetDatabase
from .types import ProjectConfig
from .util import SOURCE_FILE_EXTENSIONS, bundle

logger = logging.getLogger(__name__)
_T = TypeVar("_T")


# XXX: The following two functions should probably be combined at some point
def get_title_injection_candidate(node: n.Node) -> Optional[n.Parent[n.Node]]:
    """Dive into a tree of nodes, and return the deepest non-inline node if and only if the tree is linear."""
    while True:
        if isinstance(node, n.Parent):
            if len(node.children) > 1:
                return None
            elif len(node.children) == 1:
                node = node.children[0]
            else:
                return node
        else:
            return None


def get_deepest(node: n.Node) -> Optional[n.Node]:
    """Dive into a tree of nodes, and return the deepest node if and only if the tree is linear."""
    while True:
        if isinstance(node, n.Parent):
            if len(node.children) > 1:
                return None
            elif len(node.children) == 1:
                node = node.children[0]
            else:
                return node
        else:
            return node


def deep_copy_position(source: n.Node, dest: n.Node) -> None:
    """Copy the source position data from one node to another, for the case
    where the dest node's positional data is irrelevant or comes from another file."""
    source_position = source.span
    dest.span = source_position
    if isinstance(dest, n.Parent):
        for child in dest.children:
            deep_copy_position(source, child)


def extract_inline(
    nodes: Union[MutableSequence[n.Node], MutableSequence[n.InlineNode]]
) -> Optional[MutableSequence[n.InlineNode]]:
    """Reach into a node and see if it's trivally transformable into an inline context
    without losing anything aside from a wrapping Paragraph."""
    if all(isinstance(node, n.InlineNode) for node in nodes):
        return cast(MutableSequence[n.InlineNode], nodes)

    node = nodes[0]
    if (
        len(nodes) == 1
        and isinstance(node, n.Paragraph)
        and len(node.children) == 1
        and isinstance(node.children[0], n.InlineNode)
    ):
        return [node.children[0]]

    return None


class Context:
    """Store and refer to an instance of a type by that type. This allows referring to
    arbitrary data stores in a type-safe way."""

    __slots__ = ("_ctx", "diagnostics", "pages")

    def __init__(self, pages: Dict[FileId, Page]) -> None:
        self._ctx: Dict[type, object] = {}
        self.diagnostics: Dict[FileId, List[Diagnostic]] = defaultdict(list)
        self.pages = pages

    def add(self, val: object) -> None:
        """Add a given instance to this context. If an instance of the same type has
        previously been added, it will be overwritten."""
        self._ctx[type(val)] = val

    def __getitem__(self, ty: Type[_T]) -> _T:
        """Retrieve an instance of the given type. Raises KeyError if an instance
        of this type has not previously been added."""
        val = self._ctx[ty]
        assert isinstance(val, ty)
        return val


class Handler:
    """Base class for postprocessing event handlers."""

    def __init__(self, context: Context) -> None:
        self.context = context

    def enter_node(self, fileid_stack: FileIdStack, node: n.Node) -> None:
        pass

    def exit_node(self, fileid_stack: FileIdStack, node: n.Node) -> None:
        pass

    def enter_page(self, fileid_stack: FileIdStack, page: Page) -> None:
        pass

    def exit_page(self, fileid_stack: FileIdStack, page: Page) -> None:
        pass


class ProgramOptionHandler(Handler):
    """Handle the program & option rstobjects, using the last program target
    to populate option targets."""

    def __init__(self, context: Context) -> None:
        super().__init__(context)
        self.pending_program: Optional[n.Target] = None

    def enter_page(self, fileid_stack: FileIdStack, page: Page) -> None:
        self.pending_program = None

    def enter_node(self, fileid_stack: FileIdStack, node: n.Node) -> None:
        if not isinstance(node, n.Target):
            return

        identifier = f"{node.domain}:{node.name}"
        if identifier == "std:program":
            self.pending_program = node
        elif identifier == "std:option":
            if not self.pending_program:
                line = node.start[0]
                self.context.diagnostics[fileid_stack.current].append(
                    MissingOption(line)
                )
                return
            program_target = next(
                self.pending_program.get_child_of_type(n.TargetIdentifier)
            )
            program_name_node = program_target.children[0]
            assert isinstance(program_name_node, n.Text)
            program_name = program_name_node.value
            new_identifiers: List[n.Node] = []
            for child in node.get_child_of_type(n.TargetIdentifier):
                child_ids = child.ids
                child_ids.extend(
                    [f"{program_name}.{child_id}" for child_id in child_ids]
                )

                text_node = child.children[0]
                assert isinstance(text_node, n.Text)
                value = text_node.value
                text_node.value = f"{program_name} {value}"

            node.children.extend(new_identifiers)


class IncludeHandler(Handler):
    """Iterate over all pages to find include directives. When found, replace their
    `children` property with the contents of the include file.
    Because the include contents are added to the tree on which the event parser is
    running, they will automatically be parsed and have their includes expanded, too."""

    def __init__(
        self,
        context: Context,
    ) -> None:
        super().__init__(context)
        self.pages = context.pages
        self.slug_fileid_mapping: Dict[str, FileId] = {
            key.without_known_suffix: key for key in self.pages
        }

    @staticmethod
    def is_bound(node: n.Node, search_text: Optional[str]) -> bool:
        """Helper function to determine if the given node contains specified start-after or end-before text.

        Note: For now, we are only splicing included files based on Comments and TargetIdentifier nodes.
        Comments have Text nodes as children; Labels have TargetIdentifiers as children."""
        if isinstance(node, n.Comment):
            if node.children and isinstance(node.children[0], n.Text):
                comment_text = node.children[0].get_text()
                return search_text == comment_text
        elif isinstance(node, n.Target):
            # TODO: get_child_of_type
            if node.domain == "std" and node.name == "label":
                if node.children and isinstance(node.children[0], n.TargetIdentifier):
                    target_identifier = node.children[0]
                    if target_identifier.ids:
                        return search_text in target_identifier.ids
        return False

    def bound_included_AST(
        self,
        nodes: MutableSequence[n.Node],
        start_after_text: Optional[str],
        end_before_text: Optional[str],
    ) -> Tuple[MutableSequence[n.Node], bool, bool]:
        """Given an AST in the form of nodes, return a subgraph of that AST by removing nodes 'outside' of
        the bound formed by the nodes containing the start_after_text or end_before_text. In in-order traversal,
        a node is considered 'outside' the subgraph if it precedes and is not any ancestor of the start-after node,
        or if it succeeds and is not any ancestor of the end-before node."""

        start_index, end_index = 0, len(nodes)
        any_start, any_end = False, False

        # For any given node: if the start_after node is within this node's subtree, do not include any
        # preceding siblings of this node in the resulting AST; if the end_before node is within this
        # node's subtree, then do not include any succeeding siblings of this node.
        for i, node in enumerate(nodes):
            has_start, has_end = False, False
            # Determine if this node itself (not a child node) contains a bound
            is_start = IncludeHandler.is_bound(node, start_after_text)
            is_end = IncludeHandler.is_bound(node, end_before_text)
            # Recursively search the child nodes for bounds
            if isinstance(node, n.Parent):
                children, has_start, has_end = self.bound_included_AST(
                    node.children, start_after_text, end_before_text
                )
                node.children = children
            if is_start or has_start:
                any_start = True
                start_index = i
            if is_end or has_end:
                any_end = True
                end_index = i
        if start_index > end_index:
            raise Exception("start-after text should precede end-before text")
        # Remove sibling nodes preceding and succeeding the nodes containing the bounds in their subtrees
        return nodes[start_index : end_index + 1], any_start, any_end

    def enter_node(self, fileid_stack: FileIdStack, node: n.Node) -> None:
        if not isinstance(node, n.Directive) or node.name not in {
            "include",
            "sharedinclude",
        }:
            return

        argument = "".join(arg.get_text() for arg in node.argument)
        if not argument:
            return

        include_slug = clean_slug(argument)
        include_fileid = self.slug_fileid_mapping.get(include_slug)
        # Some `include` FileIds in the mapping include file extensions (.yaml) and others do not
        # This will likely be resolved by DOCSP-7159 https://jira.mongodb.org/browse/DOCSP-7159
        if include_fileid is None:
            include_slug = argument.strip("/")
            include_fileid = self.slug_fileid_mapping.get(include_slug)

            if include_fileid is None:
                # sharedinclude diagnostics have already been raised in the JSONVisitor
                if node.name != "sharedinclude":
                    self.context.diagnostics[fileid_stack.current].append(
                        CannotOpenFile(
                            FileId(include_slug),
                            os.strerror(errno.ENOENT),
                            node.span[0],
                        )
                    )
                return

        include_page = self.pages.get(include_fileid)
        assert include_page is not None
        ast = include_page.ast
        self.context.pages[fileid_stack.root].static_assets.update(
            include_page.static_assets
        )
        assert isinstance(ast, n.Parent)
        deep_copy_children: MutableSequence[n.Node] = [util.fast_deep_copy(ast)]

        # TODO: Move subgraphing implementation into parse layer, where we can
        # ideally take subgraph of the raw RST
        start_after_text = node.options.get("start-after")
        end_before_text = node.options.get("end-before")

        if start_after_text or end_before_text:
            line = node.span[0]
            any_start, any_end = False, False
            try:
                # Returns a subgraph of the AST based on text bounds
                deep_copy_children, any_start, any_end = self.bound_included_AST(
                    deep_copy_children, start_after_text, end_before_text
                )
            except Exception as e:
                self.context.diagnostics[fileid_stack.current].append(
                    InvalidInclude(str(e), line)
                )
            # Confirm that we found all specified text (with helpful diagnostic )message if not)
            msg = "Please be sure your text is a comment or label. Search is case-sensitive."
            if start_after_text and not any_start:
                self.context.diagnostics[fileid_stack.current].append(
                    InvalidInclude(
                        f"Could not find specified start-after text: '{start_after_text}'. {msg}",
                        line,
                    )
                )
            if end_before_text and not any_end:
                self.context.diagnostics[fileid_stack.current].append(
                    InvalidInclude(
                        f"Could not find specified end-before text: '{end_before_text}'. {msg}",
                        line,
                    )
                )

        # This is a bit sketchy, but retain replacement directives for replacement processing later
        node.children = [
            child
            for child in node.children
            if isinstance(child, n.Directive) and child.name == "replacement"
        ]
        node.children.extend(deep_copy_children)


class NamedReferenceHandlerPass1(Handler):
    """Identify non-anonymous hyperlinks (i.e. those defined with a single underscore) and save them according to {name: url}.
    Attach the associated URL to any uses of this named reference.
    """

    def __init__(self, context: Context) -> None:
        super().__init__(context)
        self.named_references: Dict[FileId, Dict[str, str]] = defaultdict(dict)

    def enter_node(self, fileid_stack: FileIdStack, node: n.Node) -> None:
        if not isinstance(node, n.NamedReference):
            return

        self.named_references[fileid_stack.root][node.refname] = node.refuri


class NamedReferenceHandlerPass2(Handler):
    """Identify non-anonymous hyperlinks (i.e. those defined with a single underscore) and save them according to {name: url}.
    Attach the associated URL to any uses of this named reference.
    """

    def enter_node(self, fileid_stack: FileIdStack, node: n.Node) -> None:
        if not isinstance(node, n.Reference):
            return

        if node.refuri:
            # Node is already populated with url; nothing to do
            return

        refuri = (
            self.context[NamedReferenceHandlerPass1]
            .named_references[fileid_stack.root]
            .get(node.refname)
        )
        if refuri is None:
            line = node.span[0]
            self.context.diagnostics[fileid_stack.current].append(
                TargetNotFound("extlink", node.refname, [], line)
            )
            return

        node.refuri = refuri


class ContentsHandler(Handler):
    """Identify all headings on a given page. If a contents directive appears on the page, save list of headings as a page-level option."""

    class HeadingData(NamedTuple):
        depth: int
        id: str
        title: Sequence[n.InlineNode]

    def __init__(self, context: Context) -> None:
        super().__init__(context)
        self.contents_depth = sys.maxsize
        self.current_depth = 0
        self.has_contents_directive = False
        self.headings: List[ContentsHandler.HeadingData] = []

    def enter_page(self, fileid_stack: FileIdStack, page: Page) -> None:
        self.contents_depth = sys.maxsize
        self.current_depth = 0
        self.has_contents_directive = False
        self.headings = []

    def exit_page(self, fileid_stack: FileIdStack, page: Page) -> None:
        if not self.has_contents_directive:
            return

        if isinstance(page.ast, n.Root):
            heading_list: SerializableType = [
                {
                    "depth": h.depth,
                    "id": h.id,
                    "title": [node.serialize() for node in h.title],
                }
                for h in self.headings
                if h.depth - 1 <= self.contents_depth
            ]
            if heading_list:
                page.ast.options["headings"] = heading_list

    def enter_node(self, fileid_stack: FileIdStack, node: n.Node) -> None:
        if isinstance(node, n.Section):
            self.current_depth += 1
            return

        if isinstance(node, n.Directive) and node.name == "contents":
            if self.has_contents_directive:
                self.context.diagnostics[fileid_stack.current].append(
                    DuplicateDirective(node.name, node.start[0])
                )
                return

            self.has_contents_directive = True
            self.contents_depth = int(node.options.get("depth", sys.maxsize))
            return

        if self.current_depth - 1 > self.contents_depth:
            return

        # Omit title headings (depth = 1) from heading list
        if isinstance(node, n.Heading) and self.current_depth > 1:
            self.headings.append(
                ContentsHandler.HeadingData(self.current_depth, node.id, node.children)
            )

    def exit_node(self, fileid_stack: FileIdStack, node: n.Node) -> None:
        if isinstance(node, n.Section):
            self.current_depth -= 1


class TabsSelectorHandler(Handler):
    def __init__(self, context: Context) -> None:
        super().__init__(context)
        self.selectors: Dict[str, List[Dict[str, MutableSequence[n.Text]]]] = {}

    def enter_node(self, fileid_stack: FileIdStack, node: n.Node) -> None:
        if not isinstance(node, n.Directive):
            return

        if node.name == "tabs-pillstrip" or node.name == "tabs-selector":
            if len(node.argument) == 0:
                return

            tabset_name: str = node.argument[0].get_text()
            # Handle naming discrepancy between .. tabs-pillstrip:: languages and .. tabs-drivers::
            if tabset_name == "languages":
                tabset_name = "drivers"

            # Avoid overwriting previously seen tabsets if another tabs-pillstrip directive is encountered
            if tabset_name in self.selectors:
                self.context.diagnostics[fileid_stack.current].append(
                    DuplicateDirective(node.name, node.start[0])
                )
                return

            self.selectors[tabset_name] = []
            return

        if len(self.selectors) == 0 or node.name != "tabs":
            return

        tabset_name = node.options.get("tabset", "")
        if tabset_name in self.selectors:
            tabs = {
                tab.options["tabid"]: tab.argument
                for tab in node.get_child_of_type(n.Directive)
                if tab.name == "tab" and "tabid" in tab.options
            }
            self.selectors[tabset_name].append(tabs)

    def enter_page(self, fileid_stack: FileIdStack, page: Page) -> None:
        self.selectors = {}

    def exit_page(self, fileid_stack: FileIdStack, page: Page) -> None:
        if len(self.selectors) == 0:
            return

        for tabset_name, tabsets in self.selectors.items():
            if len(tabsets) == 0:
                # Warn if tabs-selector is used without corresponding tabset
                self.context.diagnostics[fileid_stack.current].append(ExpectedTabs(0))
                return
            if not all(len(t) == len(tabsets[0]) for t in tabsets):
                # If all tabsets are not the same length, identify tabs that do not appear in every tabset
                tabset_sets = [set(t.keys()) for t in tabsets]
                union = set.union(*tabset_sets)
                intersection = set.intersection(*tabset_sets)
                error_tabs = union - intersection
                self.context.diagnostics[fileid_stack.current].append(
                    MissingTab(error_tabs, 0)
                )

            if isinstance(page.ast, n.Root):
                if not page.ast.options.get("selectors"):
                    page.ast.options["selectors"] = {}

                assert isinstance(page.ast.options["selectors"], Dict)
                page.ast.options["selectors"][tabset_name] = {
                    tabid: [node.serialize() for node in title]
                    for tabid, title in tabsets[0].items()
                }


class TargetHandler(Handler):
    def __init__(self, context: Context) -> None:
        super().__init__(context)
        self.target_counter: typing.Counter[str] = collections.Counter()
        self.targets = context[TargetDatabase]

    def enter_node(self, fileid_stack: FileIdStack, node: n.Node) -> None:
        if not isinstance(node, n.Target):
            return

        # Frankly, this is silly. We just pick the longest identifier. This is arbitrary,
        # and we can consider this behavior implementation-defined to be changed later if needed.
        # It just needs to be something consistent.
        identifiers = list(node.get_child_of_type(n.TargetIdentifier))
        candidates = [
            max(identifier.ids, key=len) for identifier in identifiers if identifier.ids
        ]

        if not candidates:
            return

        chosen_id = max(candidates, key=len)
        chosen_html_id = f"{node.domain}-{node.name}-{util.make_html5_id(chosen_id)}"

        # Disambiguate duplicate IDs, should they occur.
        counter = self.target_counter[chosen_html_id]
        if counter > 0:
            chosen_html_id += f"-{counter}"
        self.target_counter[chosen_html_id] += 1
        node.html_id = chosen_html_id

        for target_node in identifiers:
            if not target_node.children:
                title: List[n.InlineNode] = []
            else:
                title = list(target_node.children)

            target_ids = target_node.ids
            self.targets.define_local_target(
                node.domain,
                node.name,
                target_ids,
                fileid_stack.root,
                title,
                chosen_html_id,
            )

    def enter_page(self, fileid_stack: FileIdStack, page: Page) -> None:
        self.target_counter.clear()


class HeadingHandler(Handler):
    """Construct a slug-title mapping of all pages in property, and rewrite
    heading IDs so as to be unique."""

    def __init__(self, context: Context) -> None:
        super().__init__(context)
        self.heading_counter: typing.Counter[str] = collections.Counter()
        self.targets = context[TargetDatabase]
        self.slug_title_mapping: Dict[str, Sequence[n.InlineNode]] = {}

    def exit_page(self, fileid_stack: FileIdStack, page: Page) -> None:
        self.heading_counter.clear()

    def get_title(self, slug: str) -> Optional[Sequence[n.InlineNode]]:
        return self.slug_title_mapping.get(slug)

    def __contains__(self, slug: str) -> bool:
        return slug in self.slug_title_mapping

    def enter_node(self, fileid_stack: FileIdStack, node: n.Node) -> None:
        if not isinstance(node, n.Heading):
            return

        counter = self.heading_counter[node.id]
        self.heading_counter[node.id] += 1
        if counter > 0:
            node.id += f"-{counter}"

        slug = fileid_stack.root.without_known_suffix

        # Save the first heading we encounter to the slug title mapping
        if slug not in self.slug_title_mapping:
            self.targets.define_local_target(
                "std",
                "doc",
                (slug,),
                fileid_stack.root,
                node.children,
                util.make_html5_id(node.id),
            )
            self.slug_title_mapping[slug] = node.children
            self.targets.define_local_target(
                "std",
                "doc",
                (fileid_stack.root.without_known_suffix,),
                fileid_stack.root,
                node.children,
                util.make_html5_id(node.id),
            )


class BannerHandler(Handler):
    """Traverse a series of pages matching specified targets in Snooty.toml
    and append Banner directive nodes"""

    def __init__(self, context: Context) -> None:
        self.banners = context[ProjectConfig].banner_nodes
        self.root = context[ProjectConfig].root

    def __find_target_insertion_node(self, node: n.Parent[n.Node]) -> Optional[n.Node]:
        """Search via BFS for the first 'section' from a root node, arbitrarily terminating early if
        no 'section' is found within the first 50 nodes."""
        queue: List[n.Node] = list(node.children)
        curr_iteration = 0
        max_iteration = 50

        insertion_node = None

        while queue and curr_iteration < max_iteration:
            candidate = queue.pop(0)
            if candidate.type == "section":
                insertion_node = candidate
                break
            if isinstance(candidate, n.Parent):
                queue.extend(candidate.children)

            curr_iteration += 1
        return insertion_node

    def __determine_banner_index(self, node: n.Parent[n.Node]) -> int:
        """Determine if there's a heading within the first level of the target insertion node's children.
        If so, return the index position after the first detected heading. Otherwise, return 0."""
        return (
            next(
                (
                    idx
                    for idx, child in enumerate(node.children)
                    if isinstance(child, n.Heading)
                ),
                0,
            )
            + 1
        )

    def __page_target_match(
        self, targets: List[str], page: Page, fileid: FileId
    ) -> bool:
        """Check if page matches target specified, but assert to ensure this does not run on includes"""
        assert fileid.suffix == ".txt"

        page_path_relative_to_source = page.source_path.relative_to(
            self.root / "source"
        )

        for target in targets:
            if page_path_relative_to_source.match(target):
                return True
        return False

    def enter_page(self, fileid_stack: FileIdStack, page: Page) -> None:
        """Attach a banner as specified throughout project for target pages"""
        for banner in self.banners:
            if not self.__page_target_match(banner.targets, page, fileid_stack.current):
                continue

            banner_parent = self.__find_target_insertion_node(page.ast)
            if isinstance(banner_parent, n.Parent):
                target_insertion = self.__determine_banner_index(banner_parent)
                assert banner_parent is not None
                banner_parent.children.insert(
                    target_insertion, util.fast_deep_copy(banner.node)
                )


class GuidesHandler(Handler):
    """Constructs a dictionary of chapters and their data and returns metadata on individual guides."""

    @dataclass
    class ChapterData:
        id: str
        chapter_number: int
        description: Optional[str]
        guides: List[str]
        icon: Optional[str]

    @dataclass
    class GuideData:
        chapter_name: str = ""
        completion_time: int = 0
        description: MutableSequence[n.Node] = field(default_factory=list)
        title: Sequence[n.InlineNode] = field(default_factory=list)

        def serialize(self) -> n.SerializedNode:
            result: n.SerializedNode = {
                "chapter_name": self.chapter_name,
                "completion_time": self.completion_time,
                "description": [node.serialize() for node in self.description],
                "title": [node.serialize() for node in self.title],
            }
            return result

    def add_guides_metadata(self, document: Dict[str, SerializableType]) -> None:
        """Adds the guides-related metadata to the project's metadata document"""
        if self.chapters:
            document["chapters"] = {k: asdict(v) for k, v in self.chapters.items()}

        if self.guides:
            slug_title_mapping = self.context[HeadingHandler].slug_title_mapping
            for slug, title in slug_title_mapping.items():
                if slug in self.guides:
                    self.guides[slug].title = title
            document["guides"] = {k: v.serialize() for k, v in self.guides.items()}

    def __init__(self, context: Context) -> None:
        super().__init__(context)
        self.chapters: Dict[str, GuidesHandler.ChapterData] = {}
        self.guides: Dict[str, GuidesHandler.GuideData] = defaultdict(
            GuidesHandler.GuideData
        )

    def __get_guides(
        self, chapter: n.Directive, chapter_title: str, current_file: FileId
    ) -> List[str]:
        """Returns the eligible guides that belong to a given chapter"""

        guides: List[str] = []

        for child in chapter.get_child_of_type(n.Directive):
            line = child.span[0]

            if child.name != "guide":
                self.context.diagnostics[current_file].append(
                    InvalidChild(child.name, "chapter", "guide", line, None)
                )
                continue

            guide_argument = child.argument
            if not guide_argument:
                self.context.diagnostics[current_file].append(
                    ExpectedPathArg(child.name, line)
                )
                continue

            guide_slug = clean_slug(guide_argument[0].get_text())

            current_guide_data = self.guides[guide_slug]
            if current_guide_data.chapter_name:
                self.context.diagnostics[current_file].append(
                    GuideAlreadyHasChapter(
                        guide_slug,
                        current_guide_data.chapter_name,
                        chapter_title,
                        line,
                    )
                )
                continue
            else:
                current_guide_data.chapter_name = chapter_title

            guides.append(guide_slug)

        return guides

    def __handle_chapter(self, chapter: n.Directive, current_file: FileId) -> None:
        """Saves a chapter's data into the handler's dictionary of chapters"""

        line = chapter.span[0]
        title_argument = chapter.argument
        if len(title_argument) != 1:
            self.context.diagnostics[current_file].append(
                InvalidChapter(
                    "Invalid title argument. The title should be plain text.", line
                )
            )
            return

        title = title_argument[0].get_text()
        if not title:
            self.context.diagnostics[current_file].append(
                InvalidChapter(
                    "Invalid title argument. The title should be plain text.", line
                )
            )
            return

        # DocUtilsParseError will be appended to diagnostics if there is no description
        description = chapter.options.get("description")
        if not description:
            return

        guides: List[str] = self.__get_guides(chapter, title, current_file)
        # A chapter should always have at least one guide
        if not guides:
            self.context.diagnostics[current_file].append(
                MissingChild("chapter", "guide", line)
            )
            return

        if not self.chapters.get(title):
            icon = chapter.options.get("icon")
            self.chapters[title] = GuidesHandler.ChapterData(
                util.make_html5_id(title).lower(),
                len(self.chapters) + 1,
                description,
                guides,
                icon,
            )
        else:
            self.context.diagnostics[current_file].append(
                ChapterAlreadyExists(title, line)
            )

    def __handle_include(self, node: n.Directive, current_file: FileId) -> None:
        """Looks for chapters nested within include directives."""

        if len(node.children) == 1:
            root = node.children[0]
            if isinstance(root, n.Root):
                self.__handle_chapters(root, current_file)

    def __handle_chapters(
        self, chapters: n.Parent[n.Node], current_file: FileId
    ) -> None:
        """Handles the nested directives found under the chapters directive."""

        line = chapters.span[0]

        for child in chapters.get_child_of_type(n.Directive):
            if child.name == "chapter":
                self.__handle_chapter(child, current_file)
            # Provide support for using an include for multiple chapters on a separate file
            elif child.name == "include":
                self.__handle_include(child, current_file)
            else:
                # Chapters directive should contain only chapter directives
                self.context.diagnostics[current_file].append(
                    InvalidChild(child.name, "chapters", "chapter", line)
                )
                continue

        if not self.chapters:
            self.context.diagnostics[current_file].append(
                MissingChild("chapters", "chapter", line)
            )

    def enter_node(self, fileid_stack: FileIdStack, node: n.Node) -> None:
        if not isinstance(node, n.Directive):
            return

        current_file: FileId = fileid_stack.current
        current_slug = clean_slug(current_file.without_known_suffix)

        if node.name == "chapters" and current_file == FileId("index.txt"):
            if self.chapters:
                return
            self.__handle_chapters(node, current_file)
        elif node.name == "time":
            if not node.argument:
                return
            try:
                completion_time = int(node.argument[0].get_text())
                self.guides[current_slug].completion_time = completion_time
            except ValueError:
                pass
        elif node.name == "short-description":
            self.guides[current_slug].description = node.children


@checked
@dataclass
class OpenAPIData:
    versions: Dict[str, List[str]]


class OpenAPIHandler(Handler):
    """Constructs metadata for OpenAPI content pages."""

    @dataclass
    class SourceData:
        source_type: str
        source: str
        api_version: Optional[str]
        resource_versions: Optional[List[str]]

    def __init__(self, context: Context) -> None:
        super().__init__(context)
        self.openapi_pages: Dict[str, OpenAPIHandler.SourceData] = {}

    def get_metadata(self) -> Dict[str, SerializableType]:
        """Returns serialized object to be used as part of the build's metadata."""

        return {k: asdict(v) for k, v in self.openapi_pages.items()}

    def enter_node(self, fileid_stack: FileIdStack, node: n.Node) -> None:
        if (
            not isinstance(node, n.Directive)
            or node.name != "openapi"
            or node.options.get("preview")
        ):
            return

        current_file = fileid_stack.current
        current_slug = clean_slug(current_file.without_known_suffix)

        if current_slug in self.openapi_pages:
            self.context.diagnostics[current_file].append(
                DuplicateDirective(node.name, node.start[0])
            )
            return

        # source_type should be assigned in the parsing layer
        source_type = node.options.get("source_type")
        if not source_type:
            return

        source = ""
        argument = node.argument[0]
        # The parser determines the source_type based on the given argument and its
        # node structure. We echo that logic here to grab the source without needing
        # to worry about the argument's node structure.
        # The source_type cannot be manually set in rST as long as the option is not exposed
        # in the rstspec.
        if source_type == "local" or source_type == "atlas":
            assert isinstance(argument, n.Text)
            source = argument.get_text()
        else:
            assert isinstance(argument, n.Reference)
            source = argument.refuri

        api_version = node.options.get("api-version", None)
        resource_versions: Optional[List[str]] = None

        # Fetch OpenAPI versioning data if options are present
        if api_version and source == "cloud":
            # Fetch latest git_hash for S3 versioning data
            try:
                # TODO: Move urls to snooty-toml configurable constants
                git_hash_url = "https://cloud.mongodb.com/version"
                git_hash_response = util.HTTPCache.singleton().get(git_hash_url)
                git_hash = str(git_hash_response, "utf-8")

                version_url = f"https://mongodb-mms-prod-build-server.s3.amazonaws.com/openapi/{git_hash}-api-versions.json"
                version_response = util.HTTPCache.singleton().get(version_url)
                decoded = str(version_response, "utf-8")
                data = check_type(OpenAPIData, yaml.safe_load(decoded))
            except Exception as err:
                self.context.diagnostics[fileid_stack.current].append(
                    FetchError(
                        f"Fetching OpenAPI version errored: {err}", node.start[0]
                    )
                )
                return

            # Malformed Version data
            if "major" not in data.versions:
                self.context.diagnostics[fileid_stack.current].append(
                    InvalidOpenApiResponse(node.start[0])
                )
                return

            version_data = data.versions
            major_versions = version_data.get("major", [])
            resource_versions = version_data.get(api_version, [])

            # Version not present in version data
            if api_version not in major_versions:
                # Allows error-free diagnostic report
                if not (
                    isinstance(major_versions, list)
                    and all(isinstance(mv, str) for mv in major_versions)
                ):
                    major_versions = []
                self.context.diagnostics[fileid_stack.current].append(
                    InvalidVersion(
                        node.name, api_version, major_versions, node.start[0]
                    )
                )
                return

        else:
            api_version = None

        self.openapi_pages[current_slug] = self.SourceData(
            source_type, source, api_version, resource_versions
        )


class OpenAPIChangelogHandler(Handler):
    """Constructs metadata for OpenAPI content pages."""

    def __init__(self, context: Context) -> None:
        super().__init__(context)
        self.has_changelog_directive = False

    def enter_page(self, fileid_stack: FileIdStack, page: Page) -> None:
        self.has_changelog_directive = False

    def enter_node(self, fileid_stack: FileIdStack, node: n.Node) -> None:
        if not isinstance(node, n.Directive) or node.name != "openapi-changelog":
            return

        if isinstance(node, n.Directive) and node.name == "openapi-changelog":
            if self.has_changelog_directive:
                self.context.diagnostics[fileid_stack.current].append(
                    DuplicateDirective(node.name, node.start[0])
                )
                return
            self.has_changelog_directive = True
            return


class IAHandler(Handler):
    """Identify IA directive on a page and save a list of its entries as a page-level option."""

    class IAData(NamedTuple):
        title: Sequence[n.InlineNode]
        url: Optional[str]
        slug: Optional[str]
        project_name: Optional[str]
        primary: Optional[bool]

        def serialize(self) -> n.SerializedNode:
            result: n.SerializedNode = {
                "title": [node.serialize() for node in self.title],
            }

            if self.project_name:
                result["project_name"] = self.project_name
            if self.slug:
                result["slug"] = self.slug
            if self.url:
                result["url"] = self.url
            if self.primary is not None:
                result["primary"] = self.primary

            return result

    def __init__(self, context: Context) -> None:
        super().__init__(context)
        self.ia: List[IAHandler.IAData] = []

    def enter_node(self, fileid_stack: FileIdStack, node: n.Node) -> None:
        if (
            not isinstance(node, n.Directive)
            or not node.name == "ia"
            or not node.domain == ""
        ):
            return

        if self.ia:
            self.context.diagnostics[fileid_stack.current].append(
                DuplicateDirective(node.name, node.start[0])
            )
            return

        for entry in node.get_child_of_type(n.Directive):
            if entry.name != "entry":
                line = node.span[0]
                self.context.diagnostics[fileid_stack.current].append(
                    InvalidChild(entry.name, "ia", "entry", line)
                )
                continue

            if not entry.options.get("url"):
                self.context.diagnostics[fileid_stack.current].append(
                    InvalidIAEntry(
                        "IA entry directives must include the :url: option",
                        node.span[0],
                    )
                )
                continue

            parsed = urllib.parse.urlparse(entry.options.get("url"))
            if parsed.scheme:
                url = entry.options.get("url")
                slug = None
            else:
                url = None
                slug = entry.options.get("url")

            if slug and not self.context[HeadingHandler].get_title(clean_slug(slug)):
                self.context.diagnostics[fileid_stack.current].append(
                    MissingTocTreeEntry(slug, node.span[0])
                )
                continue

            title: Sequence[n.InlineNode] = []
            if len(entry.argument) > 0:
                title = entry.argument
            elif slug:
                title = self.context[HeadingHandler].get_title(clean_slug(slug)) or []

            project_name = entry.options.get("project-name")
            if project_name and not url:
                self.context.diagnostics[fileid_stack.current].append(
                    InvalidIAEntry(
                        "IA entry directives with :project-name: option must include :url: option",
                        node.span[0],
                    )
                )
                continue

            if url and not title:
                self.context.diagnostics[fileid_stack.current].append(
                    InvalidIAEntry(
                        "IA entries to external URLs must include titles",
                        node.span[0],
                    )
                )
                continue

            self.ia.append(
                IAHandler.IAData(
                    title,
                    url,
                    slug,
                    project_name,
                    bool(entry.options.get("primary", False)) if project_name else None,
                )
            )

    def enter_page(self, fileid_stack: FileIdStack, page: Page) -> None:
        self.ia = []

    def exit_page(self, fileid_stack: FileIdStack, page: Page) -> None:
        if not self.ia:
            return

        if isinstance(page.ast, n.Root):
            page.ast.options["ia"] = [entry.serialize() for entry in self.ia]


class SubstitutionHandler(Handler):
    def __init__(self, context: Context) -> None:
        super().__init__(context)
        self.project_config = context[ProjectConfig]
        self.substitution_definitions: Dict[str, MutableSequence[n.InlineNode]] = {}
        self.include_replacement_definitions: List[
            Dict[str, MutableSequence[n.Node]]
        ] = []
        self.unreplaced_nodes: List[
            Tuple[
                Union[n.SubstitutionReference, n.BlockSubstitutionReference],
                FileId,
                int,
            ]
        ] = []
        self.seen_definitions: Optional[Set[str]] = None

    def enter_node(self, fileid_stack: FileIdStack, node: n.Node) -> None:
        """When a substitution is defined, add it to the page's index.

        When a substitution is referenced, populate its children if possible.
        If not, save this node to be populated at the end of the page.
        """

        if isinstance(node, n.Directive):
            if node.name not in {"include", "sharedinclude"}:
                return

            definitions: Dict[str, MutableSequence[n.Node]] = {}
            self.include_replacement_definitions.append(definitions)
            for replacement_directive in node.get_child_of_type(n.Directive):
                if replacement_directive.name != "replacement":
                    continue

                arg = "".join(
                    x.get_text() for x in replacement_directive.argument
                ).strip()
                definitions[arg] = replacement_directive.children

        elif isinstance(node, n.SubstitutionDefinition):
            self.substitution_definitions[node.name] = node.children
            self.seen_definitions = set()

        elif isinstance(node, n.SubstitutionReference):
            inline_substitution = self.search_inline(node, fileid_stack)
            if inline_substitution is not None:
                node.children = inline_substitution
            else:
                # Save node in order to populate it at the end of the page
                self.unreplaced_nodes.append((node, fileid_stack.current, node.span[0]))

            if self.seen_definitions is not None:
                self.seen_definitions.add(node.name)

        elif isinstance(node, n.BlockSubstitutionReference):
            block_substitution = self.search_block(node, fileid_stack)
            if block_substitution is not None:
                node.children = block_substitution
            else:
                # Save node in order to populate it at the end of the page
                self.unreplaced_nodes.append((node, fileid_stack.current, node.span[0]))

            if self.seen_definitions is not None:
                self.seen_definitions.add(node.name)

    def exit_node(self, fileid_stack: FileIdStack, node: n.Node) -> None:
        if isinstance(node, n.SubstitutionDefinition):
            self.seen_definitions = None
        elif isinstance(node, n.Directive) and node.name in {
            "include",
            "sharedinclude",
        }:
            self.include_replacement_definitions.pop()

    def exit_page(self, fileid_stack: FileIdStack, page: Page) -> None:
        """Attempt to populate any yet-unresolved substitutions (substitutions defined after usage) .

        Clear definitions and unreplaced nodes for the next page.
        """
        for node, fileid, line in self.unreplaced_nodes:
            substitution = self.substitution_definitions.get(node.name)
            if substitution is not None:
                node.children = substitution
            else:
                self.context.diagnostics[fileid].append(
                    SubstitutionRefError(
                        f'Substitution reference could not be replaced: "|{node.name}|"',
                        line,
                    )
                )

        self.substitution_definitions = {}
        self.include_replacement_definitions = []
        self.unreplaced_nodes = []

    def search_inline(
        self, node: n.SubstitutionReference, fileid_stack: FileIdStack
    ) -> Optional[MutableSequence[n.InlineNode]]:
        result = self._search(node, fileid_stack)
        if result is None:
            return None

        # Ensure that we're only attempting to insert a single inline element. Otherwise,
        # it's not clear what the writer would want.
        substitution = extract_inline(result)
        if not substitution or len(substitution) != len(result):
            self.context.diagnostics[fileid_stack.current].append(
                InvalidContextError(
                    node.name,
                    node.span[0],
                )
            )
            return None

        return substitution

    def search_block(
        self, node: n.BlockSubstitutionReference, fileid_stack: FileIdStack
    ) -> Optional[MutableSequence[n.Node]]:
        result = self._search(node, fileid_stack)
        if result is None:
            return None

        # If we're injecting inline nodes, wrap them in a paragraph. Coalesce adjacent
        # inline elements into a single paragraph.
        output: List[n.Node] = []
        current_paragraph: List[n.InlineNode] = []
        for element in result:
            if isinstance(element, n.InlineNode):
                current_paragraph.append(element)
            else:
                if current_paragraph:
                    output.append(n.Paragraph(node.span, current_paragraph))  # type: ignore
                    current_paragraph = []
                output.append(element)

        if current_paragraph:
            output.append(n.Paragraph(node.span, current_paragraph))  # type: ignore

        return output

    def _search(
        self,
        node: Union[n.BlockSubstitutionReference, n.SubstitutionReference],
        fileid_stack: FileIdStack,
    ) -> Optional[Union[MutableSequence[n.Node], MutableSequence[n.InlineNode]]]:
        name = node.name

        # Detect substitution loop
        if self.seen_definitions is not None and name in self.seen_definitions:
            # Catch circular substitution
            try:
                del self.substitution_definitions[name]
            except KeyError:
                pass
            self.context.diagnostics[fileid_stack.current].append(
                SubstitutionRefError(
                    f'Circular substitution definition referenced: "{name}"',
                    node.span[0],
                )
            )
            return None

        # Resolution order: include parameters, definitions from page, definitions from snooty.toml
        # First, check if there are any parameters provided by our immediate parent
        try:
            return util.fast_deep_copy(self.include_replacement_definitions[-1][name])
        except (IndexError, KeyError):
            pass

        # Now try to get a substitution from page.
        substitution = self.substitution_definitions.get(
            name
        ) or self.project_config.substitution_nodes.get(name)

        return util.fast_deep_copy(substitution)


class AddTitlesToLabelTargetsHandler(Handler):
    def __init__(self, context: Context) -> None:
        super().__init__(context)
        self.pending_targets: List[n.Node] = []

    def enter_node(self, fileid_stack: FileIdStack, node: n.Node) -> None:
        if not isinstance(node, (n.Target, n.Section, n.TargetIdentifier)):
            self.pending_targets = []

        if isinstance(node, n.Target) and node.domain == "std" and node.name == "label":
            self.pending_targets.extend(node.children)
        elif isinstance(node, n.Section):
            for target in self.pending_targets:
                heading = next(node.get_child_of_type(n.Heading), None)
                if heading is not None:
                    assert isinstance(target, n.Parent)
                    target.children = heading.children
            self.pending_targets = []


class RefsHandler(Handler):
    def __init__(self, context: Context) -> None:
        super().__init__(context)
        self.project_config = context[ProjectConfig]
        self.targets = context[TargetDatabase]
        self.spec = specparser.Spec.get()

    def enter_node(self, fileid_stack: FileIdStack, node: n.Node) -> None:
        """When a node of type ref_role is encountered, ensure that it references a valid target.

        If so, append the full URL to the AST node. If not, throw an error.
        """
        if not isinstance(node, n.RefRole):
            return
        key = f"{node.domain}:{node.name}"

        if key == "std:doc":
            if not node.children:
                # If title is not explicitly given, search slug-title mapping for the page's title
                self._attach_doc_title(fileid_stack, node)
            return

        key += f":{node.target}"

        # Add title and link target to AST
        target_candidates = self.targets[key]
        if not target_candidates:
            # insert title and raise diagnostic
            line = node.span[0]
            target_dict = self.spec.rstobject
            target_key = f"{node.domain}:{node.name}"
            title = node.target
            # abstract title from node's target to insert into new text node
            if target_key in target_dict and target_dict[target_key].prefix:
                title = title.replace(f"{target_dict[target_key].prefix}.", "")
            text_node = n.Text((line,), title)
            injection_candidate = get_title_injection_candidate(node)

            if injection_candidate is not None:
                injection_candidate.children = [text_node]

            # See if there are any near matches
            suggestions = self.targets.get_suggestions(key)

            self.context.diagnostics[fileid_stack.current].append(
                TargetNotFound(node.name, node.target, suggestions, line)
            )
            return

        if len(target_candidates) > 1:
            # Try to prune down the options
            target_candidates = self.attempt_disambugation(
                fileid_stack.root, target_candidates
            )

        if len(target_candidates) > 1:
            line = node.span[0]
            candidate_descriptions = []
            for candidate in target_candidates:
                if isinstance(candidate, TargetDatabase.InternalResult):
                    candidate_descriptions.append(candidate.result[0])
                else:
                    candidate_descriptions.append(candidate.url)

            self.context.diagnostics[fileid_stack.current].append(
                AmbiguousTarget(node.name, node.target, candidate_descriptions, line)
            )

        # Choose the most recently-defined target candidate if it is ambiguous
        result = target_candidates[-1]
        node.target = result.canonical_target_name
        if isinstance(result, TargetDatabase.InternalResult):
            node.fileid = result.result
        else:
            node.url = result.url
        injection_candidate = get_title_injection_candidate(node)
        # If there is no explicit title given, use the target's title
        if injection_candidate is not None:
            cloned_title_nodes: MutableSequence[n.Node] = list(
                deepcopy(node) for node in result.title
            )
            for title_node in cloned_title_nodes:
                deep_copy_position(node, title_node)

            # Label abbreviation is underspecified. Good luck!
            if "~" in node.flag and cloned_title_nodes:
                node_to_abbreviate = cloned_title_nodes[0]
                if isinstance(node_to_abbreviate, n.Text):
                    index = node_to_abbreviate.value.rfind(".")
                    new_value = node_to_abbreviate.value[index + 1 :].strip()

                    if new_value:
                        node_to_abbreviate.value = new_value

            injection_candidate.children = cloned_title_nodes

            if not node.children:
                line = node.span[0]
                self.context.diagnostics[fileid_stack.current].append(
                    ChildlessRef(node.target, line)
                )

    def attempt_disambugation(
        self, fileid: FileId, candidates: Sequence[TargetDatabase.Result]
    ) -> Sequence[TargetDatabase.Result]:
        """Given multiple possible targets we can link to, attempt to narrow down the
        list to one probably-intended target under a set of narrow circumstances."""

        # If there is a single local candidate, choose that.
        local_candidates: List[TargetDatabase.InternalResult] = [
            candidate
            for candidate in candidates
            if isinstance(candidate, TargetDatabase.InternalResult)
        ]
        if len(local_candidates) == 1:
            return [local_candidates[0]]

        # If there is a target defined in the current context, use that.
        current_fileid_candidates = [
            candidate
            for candidate in local_candidates
            if candidate.result[0] == fileid.without_known_suffix
        ]
        if len(current_fileid_candidates) == 1:
            return [current_fileid_candidates[0]]

        return candidates

    def _attach_doc_title(self, fileid_stack: FileIdStack, node: n.RefRole) -> None:
        target_fileid = None if node.fileid is None else node.fileid[0]
        if not target_fileid:
            line = node.span[0]
            self.context.diagnostics[fileid_stack.current].append(
                ExpectedPathArg(node.name, line)
            )
            return

        relative, _ = util.reroot_path(
            FileId(target_fileid), fileid_stack.root, self.project_config.source_path
        )
        slug = clean_slug(relative.as_posix())
        title = self.context[HeadingHandler].get_title(slug)

        if not title:
            line = node.span[0]
            self.context.diagnostics[fileid_stack.current].append(
                UnnamedPage(target_fileid, line)
            )
            return

        node.children = [deepcopy(node) for node in title]


class FacetsHandler(Handler):
    """Builds page.facets depending on facets found on nodes on this page"""

    # TODO: should be able to handle facet propagation from project/directory/page -> page in the future
    # when taxonomy and function of facets (propagation) are decided
    def __init__(self, context: Context) -> None:
        super().__init__(context)

<<<<<<< HEAD
        self.facets: Dict[str, Union[List[object], str]] = {}
        self.target: Dict[str, Union[List[object], str]] = self.facets
=======
        self.facets: SerializedNode = {}
        self.target: SerializedNode = self.facets
>>>>>>> bada8835
        self.removal_nodes: List[n.Node] = []

    def enter_node(self, fileid_stack: FileIdStack, node: n.Node) -> None:
        if not isinstance(node, n.Directive) or node.name != "facet":
            return
<<<<<<< HEAD
        facet_node: Dict[str, Union[List[object], str]] = {
            "name": node.options.get("values", "")
        }
=======
        facet_node: SerializedNode = {"name": node.options.get("values", "")}
>>>>>>> bada8835
        if not self.target.get(node.options["name"]):
            self.target[node.options["name"]] = []
        target_list = self.target[node.options["name"]]
        if isinstance(target_list, list):
            target_list.append(facet_node)
        if node.children:
            self.target = facet_node
        self.removal_nodes.append(node)

    def enter_page(self, fileid_stack: FileIdStack, page: Page) -> None:
        self.facets = {}
        self.target = self.facets

    def exit_page(self, fileid_stack: FileIdStack, page: Page) -> None:
        page.facets = self.facets
        for facet_node in self.removal_nodes:
<<<<<<< HEAD
            if page.ast.children.__contains__(facet_node):
                page.ast.children.remove(facet_node)
=======
            try:
                page.ast.children.remove(facet_node)
            except ValueError:
                pass
>>>>>>> bada8835


class PostprocessorResult(NamedTuple):
    pages: Dict[FileId, Page]
    metadata: Dict[str, SerializableType]
    diagnostics: Dict[FileId, List[Diagnostic]]
    targets: TargetDatabase


def build_manpages(context: Context) -> Dict[str, Union[str, bytes]]:
    config = context[ProjectConfig]
    result: Dict[str, Union[str, bytes]] = {}

    # Build manpages
    manpages: List[Tuple[str, str]] = []
    for name, definition in config.manpages.items():
        fileid = FileId(definition.file)
        manpage_page = context.pages.get(fileid)
        if not manpage_page:
            context.diagnostics[
                FileId(config.config_path.relative_to(config.root))
            ].append(CannotOpenFile(PurePath(fileid), "Page not found", 0))
            continue

        for filename, rendered in man.render(
            manpage_page, name, definition.title, definition.section
        ).items():
            manpages.append((filename.as_posix(), rendered))
            result[filename.as_posix()] = rendered

    if manpages and config.bundle.manpages:
        try:
            result[config.bundle.manpages] = bundle(
                PurePath(config.bundle.manpages), manpages
            )
        except ValueError:
            context.diagnostics[
                FileId(config.config_path.relative_to(config.root))
            ].append(UnsupportedFormat(config.bundle.manpages, (".tar", ".tar.gz"), 0))

    return result


class Postprocessor:
    """Handles all postprocessing operations on parsed AST files.

    The only method that should be called on an instance of Postprocessor is run(). This method
    handles calling all other methods and ensures that parse operations are run in the correct order."""

    PASSES: Sequence[Sequence[Type[Handler]]] = [
        [IncludeHandler],
        [SubstitutionHandler],
        [
            HeadingHandler,
            AddTitlesToLabelTargetsHandler,
            ProgramOptionHandler,
            TabsSelectorHandler,
            ContentsHandler,
            BannerHandler,
            GuidesHandler,
            OpenAPIHandler,
            OpenAPIChangelogHandler,
            FacetsHandler,
        ],
        [TargetHandler, IAHandler, NamedReferenceHandlerPass1],
        [RefsHandler, NamedReferenceHandlerPass2],
    ]

    def __init__(self, project_config: ProjectConfig, targets: TargetDatabase) -> None:
        self.project_config = project_config
        self.toctree: Dict[str, SerializableType] = {}
        self.pages: Dict[FileId, Page] = {}
        self.targets = targets
        self.pending_program: Optional[SerializableType] = None

    def run(
        self, pages: Dict[FileId, Page], cancellation_token: threading.Event
    ) -> PostprocessorResult:
        """Run all postprocessing operations and return a dictionary containing the metadata document to be saved."""
        if not pages:
            return PostprocessorResult({}, {}, {}, self.targets)

        self.pages = pages
        self.cancellation_token = cancellation_token
        context = Context(pages)
        context.add(self.project_config)
        context.add(self.targets)

        for project_pass in self.PASSES:
            instances = [ty(context) for ty in project_pass]
            for instance in instances:
                context.add(instance)

            self.run_event_parser(
                [
                    (EventParser.OBJECT_START_EVENT, instance.enter_node)
                    for instance in instances
                    if instance.__class__.enter_node is not Handler.enter_node
                ]
                + [
                    (EventParser.OBJECT_END_EVENT, instance.exit_node)
                    for instance in instances
                    if instance.__class__.exit_node is not Handler.exit_node
                ],
                [
                    (EventParser.PAGE_START_EVENT, instance.enter_page)
                    for instance in instances
                    if instance.__class__.enter_page is not Handler.enter_page
                ]
                + [
                    (EventParser.PAGE_END_EVENT, instance.exit_page)
                    for instance in instances
                    if instance.__class__.exit_page is not Handler.exit_page
                ],
            )

        document = self.generate_metadata(context)
        self.finalize(context, document)
        return PostprocessorResult(
            self.pages, document, context.diagnostics, self.targets
        )

    def finalize(self, context: Context, metadata: n.SerializedNode) -> None:
        pass

    @classmethod
    def generate_metadata(cls, context: Context) -> n.SerializedNode:
        project_config = context[ProjectConfig]
        document: Dict[str, SerializableType] = {}
        document["title"] = project_config.title
        document["eol"] = project_config.eol if project_config.eol else False
        if project_config.deprecated_versions:
            document["deprecated_versions"] = project_config.deprecated_versions
        if project_config.associated_products:
            document["associated_products"] = [
                product.serialize() for product in project_config.associated_products
            ]
        # Update metadata document with key-value pairs defined in event parser
        document["slugToTitle"] = {
            k: [node.serialize() for node in v]
            for k, v in context[HeadingHandler].slug_title_mapping.items()
        }
        # Run postprocessing operations related to toctree and append to metadata document.
        # If iatree is found, use it to generate breadcrumbs and parent paths and save it to metadata as well.
        iatree = cls.build_iatree(context)
        toctree = cls.build_toctree(context)
        if iatree and toctree.get("children"):
            context.diagnostics[FileId("index.txt")].append(InvalidTocTree(0))

        tree = iatree or toctree
        document.update(
            {
                "toctree": toctree,
                "toctreeOrder": cls.toctree_order(tree),
                "parentPaths": cls.breadcrumbs(tree),
            }
        )

        if iatree:
            document["iatree"] = iatree

        context[GuidesHandler].add_guides_metadata(document)

        openapi_pages_metadata = context[OpenAPIHandler].get_metadata()
        if len(openapi_pages_metadata) > 0:
            document["openapi_pages"] = openapi_pages_metadata

        manpages = build_manpages(context)
        document["static_files"] = manpages

        return document

    def run_event_parser(
        self,
        node_listeners: Iterable[Tuple[str, Callable[[FileIdStack, n.Node], None]]],
        page_listeners: Iterable[Tuple[str, Callable[[FileIdStack, Page], None]]] = (),
    ) -> None:
        event_parser = EventParser(self.cancellation_token)
        for event, node_listener in node_listeners:
            event_parser.add_event_listener(event, node_listener)

        for event, page_listener in page_listeners:
            event_parser.add_event_listener(event, page_listener)

        event_parser.consume(
            (k, v) for k, v in self.pages.items() if k.suffix == ".txt"
        )

    @staticmethod
    def build_iatree(context: Context) -> Dict[str, SerializableType]:
        def _get_page_from_slug(current_page: Page, slug: str) -> Optional[Page]:
            relative, _ = util.reroot_path(
                FileId(slug),
                current_page.source_path,
                context[ProjectConfig].source_path,
            )

            try:
                fileid_with_ext = context[IncludeHandler].slug_fileid_mapping[
                    relative.as_posix()
                ]
            except KeyError:
                return None
            return context.pages.get(fileid_with_ext)

        def iterate_ia(page: Page, result: Dict[str, SerializableType]) -> None:
            """Construct a tree of similar structure to toctree. Starting from root, identify ia object on page and recurse on its entries to build a tree. Includes all potential properties of an entry including title, URI, project name, and primary status."""
            if not isinstance(page.ast, n.Root):
                return

            ia = page.ast.options.get("ia")
            if not isinstance(ia, List):
                return
            for entry in ia:
                curr: Dict[str, SerializableType] = {**entry, "children": []}
                if isinstance(result["children"], List):
                    result["children"].append(curr)

                slug = curr.get("slug")
                if isinstance(slug, str):
                    child = _get_page_from_slug(page, slug)
                    if child:
                        iterate_ia(child, curr)

        starting_page = context.pages.get(FileId("index.txt"))

        if not starting_page:
            return {}
        if not isinstance(starting_page.ast, n.Root):
            return {}
        if "ia" not in starting_page.ast.options:
            return {}

        title: Sequence[n.InlineNode] = context[HeadingHandler].get_title("index") or [
            n.Text((0,), context[ProjectConfig].title)
        ]
        root: Dict[str, SerializableType] = {
            "title": [node.serialize() for node in title],
            "slug": "/",
            "children": [],
        }
        iterate_ia(starting_page, root)
        return root

    @classmethod
    def build_toctree(cls, context: Context) -> Dict[str, SerializableType]:
        """Build property toctree"""

        # The toctree must begin at either `contents.txt` or `index.txt`.
        # Generally, repositories will have one or the other; but, if a repo has both,
        # the starting point will be `contents.txt`.
        candidates = (FileId("contents.txt"), FileId("index.txt"))
        starting_fileid = next(
            (candidate for candidate in candidates if candidate in context.pages), None
        )
        if starting_fileid is None:
            return {}

        # Build the toctree
        root: Dict[str, SerializableType] = {
            "title": [n.Text((0,), context[ProjectConfig].title).serialize()],
            "slug": "/",
            "children": [],
        }
        ast = context.pages[starting_fileid].ast

        toc_landing_pages = [
            clean_slug(slug) for slug in context[ProjectConfig].toc_landing_pages
        ]
        associated_project_names: Set[str] = set(
            [project.name for project in context[ProjectConfig].associated_products]
        )
        ref_project_set: Set[Tuple[Optional[str], Optional[str]]] = set()
        cls.find_toctree_nodes(
            context,
            starting_fileid,
            ast,
            root,
            toc_landing_pages,
            associated_project_names,
            ref_project_set,
            {starting_fileid},
        )

        return root

    @classmethod
    def find_toctree_nodes(
        cls,
        context: Context,
        fileid: FileId,
        ast: n.Node,
        node: Dict[str, Any],
        toc_landing_pages: List[str],
        associated_project_names: Set[str],
        external_nodes: Set[Tuple[Optional[str], Optional[str]]],
        visited_file_ids: Set[FileId] = set(),
    ) -> None:
        """Iterate over AST to find toctree directives and construct their nodes for the unified toctree"""

        # Base case: stop iterating over AST
        if not isinstance(ast, n.Parent):
            return

        if isinstance(ast, n.TocTreeDirective):
            # Recursively build the tree for each toctree node in this entries list
            for entry in ast.entries:
                toctree_node: Dict[str, object] = {}
                if entry.ref_project:
                    toctree_node = {
                        "title": [n.Text((0,), entry.title).serialize()]
                        if entry.title
                        else None,
                        "options": {"project": entry.ref_project},
                        "children": [],
                        "slug": entry.ref_project,
                    }
                    ref_project_pair = (entry.title, entry.ref_project)
                    if ref_project_pair in external_nodes:
                        context.diagnostics[fileid].append(
                            DuplicatedExternalToc(entry.ref_project, ast.span[0])
                        )
                    external_nodes.add(ref_project_pair)
                if entry.url:
                    toctree_node = {
                        "title": [n.Text((0,), entry.title).serialize()]
                        if entry.title
                        else None,
                        "url": entry.url,
                        "children": [],
                    }
                elif entry.slug:
                    # Recursively build the tree for internal links
                    slug_cleaned = clean_slug(entry.slug)

                    # Ensure that the user-specified slug is an existing page. We want to add this error
                    # handling to the initial parse layer, but this works for now.
                    # https://jira.mongodb.org/browse/DOCSP-7941
                    try:
                        slug_fileid: FileId = context[
                            IncludeHandler
                        ].slug_fileid_mapping[slug_cleaned]
                    except KeyError:
                        context.diagnostics[fileid].append(
                            MissingTocTreeEntry(slug_cleaned, ast.span[0])
                        )
                        continue

                    slug: str = slug_fileid.without_known_suffix

                    if entry.title:
                        title: SerializableType = [
                            n.Text((0,), entry.title).serialize()
                        ]
                    else:
                        title_nodes = context[HeadingHandler].get_title(slug)
                        title = (
                            [node.serialize() for node in title_nodes]
                            if title_nodes
                            else None
                        )

                    toctree_node_options: Dict[str, Any] = {
                        "drawer": slug not in toc_landing_pages
                    }

                    # Check if the cleaned slug corresponds to an associated project name, indicating an external node
                    if slug in associated_project_names:
                        toctree_node_options["project"] = slug
                        ref_project_pair = (entry.title, slug)
                        if ref_project_pair in external_nodes:
                            context.diagnostics[fileid].append(
                                DuplicatedExternalToc(slug, ast.span[0])
                            )
                        external_nodes.add(ref_project_pair)

                    # Check if tocicon is a page level option
                    if context.pages[FileId(slug_fileid)].ast.options:
                        if "tocicon" in context.pages[FileId(slug_fileid)].ast.options:
                            toctree_node_options["tocicon"] = context.pages[
                                FileId(slug_fileid)
                            ].ast.options["tocicon"]

                    toctree_node = {
                        "title": title,
                        "slug": "/" if slug == "index" else slug,
                        "children": [],
                        "options": toctree_node_options,
                    }

                    # Don't recurse on the index page
                    if slug_fileid not in visited_file_ids:
                        new_ast = context.pages[slug_fileid].ast
                        cls.find_toctree_nodes(
                            context,
                            slug_fileid,
                            new_ast,
                            toctree_node,
                            toc_landing_pages,
                            associated_project_names,
                            external_nodes,
                            visited_file_ids.union({slug_fileid}),
                        )

                if toctree_node:
                    node["children"].append(toctree_node)

        # Locate the correct directive object containing the toctree within this AST
        for child_ast in ast.children:
            cls.find_toctree_nodes(
                context,
                fileid,
                child_ast,
                node,
                toc_landing_pages,
                associated_project_names,
                external_nodes,
                visited_file_ids,
            )

    @staticmethod
    def breadcrumbs(tree: Dict[str, SerializableType]) -> Dict[str, List[str]]:
        """Generate breadcrumbs for each page represented in the provided toctree"""
        page_dict: Dict[str, List[str]] = {}
        all_paths: List[Any] = []

        # Find all node to leaf paths for each node in the toctree
        if "children" in tree:
            assert isinstance(tree["children"], List)
            for node in tree["children"]:
                paths: List[str] = []
                get_paths(node, [], paths)
                all_paths.extend(paths)

        # Populate page_dict with a list of parent paths for each slug
        for path in all_paths:
            for i in range(len(path)):
                slug = path[i]
                page_dict[slug] = path[:i]
        return page_dict

    @staticmethod
    def toctree_order(tree: Dict[str, SerializableType]) -> List[str]:
        """Return a pre-order traversal of the toctree to be used for internal page navigation"""
        order: List[str] = []

        pre_order(tree, order)
        return order


def pre_order(node: Dict[str, Any], order: List[str]) -> None:
    if not node:
        return
    if "slug" in node:
        order.append(node["slug"])
    if "children" in node:
        for child in node["children"]:
            pre_order(child, order)


def get_paths(node: Dict[str, Any], path: List[str], all_paths: List[Any]) -> None:
    """Helper function used to retrieve the breadcrumbs for a particular slug"""
    if not node:
        return
    if node.get("children") is None or len(node["children"]) == 0:
        # Skip urls
        if "slug" in node:
            path.append(clean_slug(node["slug"]))
            all_paths.append(path)
        elif "project_name" in node and node.get("primary"):
            path.append(node["project_name"])
            all_paths.append(path)
    else:
        # Recursively build the path
        for child in node["children"]:
            subpath = path[:]
            subpath.append(clean_slug(node["slug"]))
            get_paths(child, subpath, all_paths)


def clean_slug(slug: str) -> str:
    """Strip file extension and leading/trailing slashes (/) from string"""
    slug = slug.strip("/")

    # TODO: remove file extensions in initial parse layer
    # https://jira.mongodb.org/browse/DOCSP-7595
    root, ext = os.path.splitext(slug)
    if ext in SOURCE_FILE_EXTENSIONS:
        return root

    return slug<|MERGE_RESOLUTION|>--- conflicted
+++ resolved
@@ -1555,25 +1555,14 @@
     def __init__(self, context: Context) -> None:
         super().__init__(context)
 
-<<<<<<< HEAD
-        self.facets: Dict[str, Union[List[object], str]] = {}
-        self.target: Dict[str, Union[List[object], str]] = self.facets
-=======
         self.facets: SerializedNode = {}
         self.target: SerializedNode = self.facets
->>>>>>> bada8835
         self.removal_nodes: List[n.Node] = []
 
     def enter_node(self, fileid_stack: FileIdStack, node: n.Node) -> None:
         if not isinstance(node, n.Directive) or node.name != "facet":
             return
-<<<<<<< HEAD
-        facet_node: Dict[str, Union[List[object], str]] = {
-            "name": node.options.get("values", "")
-        }
-=======
         facet_node: SerializedNode = {"name": node.options.get("values", "")}
->>>>>>> bada8835
         if not self.target.get(node.options["name"]):
             self.target[node.options["name"]] = []
         target_list = self.target[node.options["name"]]
@@ -1590,15 +1579,10 @@
     def exit_page(self, fileid_stack: FileIdStack, page: Page) -> None:
         page.facets = self.facets
         for facet_node in self.removal_nodes:
-<<<<<<< HEAD
-            if page.ast.children.__contains__(facet_node):
-                page.ast.children.remove(facet_node)
-=======
             try:
                 page.ast.children.remove(facet_node)
             except ValueError:
                 pass
->>>>>>> bada8835
 
 
 class PostprocessorResult(NamedTuple):
