import collections
import logging
import os.path
import typing
from collections import defaultdict
from copy import deepcopy
from typing import (
    Any,
    Callable,
    Dict,
    Iterable,
    List,
    MutableSequence,
    Optional,
    Sequence,
    Set,
    Tuple,
)

from . import n, specparser, util
from .diagnostics import (
    AmbiguousTarget,
    Diagnostic,
    DuplicateDirective,
    ExpectedPathArg,
    ExpectedTabs,
    MissingOption,
    MissingTab,
    MissingTocTreeEntry,
    SubstitutionRefError,
    TargetNotFound,
    UnnamedPage,
<<<<<<< HEAD
    MissingTocTreeEntry,
    MissingTab,
    ExpectedTabs,
    DuplicateDirective,
    InvalidInclude,
=======
>>>>>>> 56007344
)
from .eventparser import EventParser, FileIdStack
from .page import Page
from .target_database import TargetDatabase
from .types import FileId, ProjectConfig, SerializableType
from .util import SOURCE_FILE_EXTENSIONS

logger = logging.getLogger(__name__)


# XXX: The following two functions should probably be combined at some point
def get_title_injection_candidate(node: n.Node) -> Optional[n.Parent[n.Node]]:
    """Dive into a tree of nodes, and return the deepest non-inline node if and only if the tree is linear."""
    while True:
        if isinstance(node, n.Parent):
            if len(node.children) > 1:
                return None
            elif len(node.children) == 1:
                node = node.children[0]
            else:
                return node
        else:
            return None


def get_deepest(node: n.Node) -> Optional[n.Node]:
    """Dive into a tree of nodes, and return the deepest node if and only if the tree is linear."""
    while True:
        if isinstance(node, n.Parent):
            if len(node.children) > 1:
                return None
            elif len(node.children) == 1:
                node = node.children[0]
            else:
                return node
        else:
            return node


def deep_copy_position(source: n.Node, dest: n.Node) -> None:
    """Copy the source position data from one node to another, for the case
       where the dest node's positional data is irrelevant or comes from another file."""
    source_position = source.span
    dest.span = source_position
    if isinstance(dest, n.Parent):
        for child in dest.children:
            deep_copy_position(source, child)


class ProgramOptionHandler:
    """Handle the program & option rstobjects, using the last program target
       to populate option targets."""

    def __init__(self, diagnostics: Dict[FileId, List[Diagnostic]]) -> None:
        self.pending_program: Optional[n.Target] = None
        self.diagnostics = diagnostics

    def reset(self, fileid_stack: FileIdStack, page: Page) -> None:
        self.pending_program = None

    def __call__(self, fileid_stack: FileIdStack, node: n.Node) -> None:
        if not isinstance(node, n.Target):
            return

        identifier = f"{node.domain}:{node.name}"
        if identifier == "std:program":
            self.pending_program = node
        elif identifier == "std:option":
            if not self.pending_program:
                line = node.start[0]
                self.diagnostics[fileid_stack.current].append(MissingOption(line))
                return
            program_target = next(
                self.pending_program.get_child_of_type(n.TargetIdentifier)
            )
            program_name_node = program_target.children[0]
            assert isinstance(program_name_node, n.Text)
            program_name = program_name_node.value
            new_identifiers: List[n.Node] = []
            for child in node.get_child_of_type(n.TargetIdentifier):
                child_ids = child.ids
                child_ids.extend(
                    [f"{program_name}.{child_id}" for child_id in child_ids]
                )

                text_node = child.children[0]
                assert isinstance(text_node, n.Text)
                value = text_node.value
                text_node.value = f"{program_name} {value}"

            node.children.extend(new_identifiers)


class IncludeHandler:
    """Iterate over all pages to find include directives. When found, replace their
    `children` property with the contents of the include file.
    Because the include contents are added to the tree on which the event parser is
    running, they will automatically be parsed and have their includes expanded, too."""

    def __init__(
        self,
        diagnostics: Dict[FileId, List[Diagnostic]],
        slug_fileid_mapping: Dict[str, FileId],
        pages: Dict[FileId, Page],
    ) -> None:
        self.diagnostics = diagnostics
        self.slug_fileid_mapping = slug_fileid_mapping
        self.pages = pages

    def reset(self, fileid_stack: FileIdStack) -> None:
        pass

    @staticmethod
    def is_bound(node: n.Node, search_text: Optional[str]) -> bool:
        """Helper function to determine if the given node contains specified start-after or end-before text.

        Note: For now, we are only splicing included files based on Comments and TargetIdentifier nodes.
        Comments have Text nodes as children; Labels have TargetIdentifiers as children."""
        if isinstance(node, n.Comment):
            if node.children and isinstance(node.children[0], n.Text):
                comment_text = node.children[0].get_text()
                return search_text == comment_text
        elif isinstance(node, n.Target):
            # TODO: get_child_of_type
            if node.domain == "std" and node.name == "label":
                if node.children and isinstance(node.children[0], n.TargetIdentifier):
                    target_identifier = node.children[0]
                    if target_identifier.ids:
                        return search_text in target_identifier.ids
        return False

    def bound_included_AST(
        self,
        nodes: MutableSequence[n.Node],
        start_after_text: Optional[str],
        end_before_text: Optional[str],
    ) -> Tuple[MutableSequence[n.Node], bool, bool]:
        """Given an AST in the form of nodes, return a subgraph of that AST by removing nodes 'outside' of
            the bound formed by the nodes containing the start_after_text or end_before_text. In in-order traversal,
            a node is considered 'outside' the subgraph if it precedes and is not any ancestor of the start-after node,
            or if it succeeds and is not any ancestor of the end-before node."""

        start_index, end_index = 0, len(nodes)
        any_start, any_end = False, False

        # For any given node: if the start_after node is within this node's subtree, do not include any
        # preceding siblings of this node in the resulting AST; if the end_before node is within this
        # node's subtree, then do not include any succeeding siblings of this node.
        for i, node in enumerate(nodes):
            has_start, has_end = False, False
            # Determine if this node itself (not a child node) contains a bound
            is_start = IncludeHandler.is_bound(node, start_after_text)
            is_end = IncludeHandler.is_bound(node, end_before_text)
            # Recursively search the child nodes for bounds
            if isinstance(node, n.Parent):
                children, has_start, has_end = self.bound_included_AST(
                    node.children, start_after_text, end_before_text
                )
                node.children = children
            if is_start or has_start:
                any_start = True
                start_index = i
            if is_end or has_end:
                any_end = True
                end_index = i
        if start_index > end_index:
            raise Exception("start-after text should precede end-before text")
        # Remove sibling nodes preceding and succeeding the nodes containing the bounds in their subtrees
        return nodes[start_index : end_index + 1], any_start, any_end

    def __call__(self, fileid_stack: FileIdStack, node: n.Node) -> None:
        def get_include_argument(node: n.Directive) -> str:
            """Get filename of include"""
            argument_list = node.argument
            assert len(argument_list) > 0
            return argument_list[0].value

        if not isinstance(node, n.Directive) or not node.name == "include":
            return

        argument = get_include_argument(node)
        include_slug = clean_slug(argument)
        include_fileid = self.slug_fileid_mapping.get(include_slug)
        # Some `include` FileIds in the mapping include file extensions (.yaml) and others do not
        # This will likely be resolved by DOCSP-7159 https://jira.mongodb.org/browse/DOCSP-7159
        if include_fileid is None:
            include_slug = argument.strip("/")
            include_fileid = self.slug_fileid_mapping.get(include_slug)

            # End if we can't find a file
            if include_fileid is None:
                return

        include_page = self.pages.get(include_fileid)
        assert include_page is not None
        ast = include_page.ast
        assert isinstance(ast, n.Parent)
        deep_copy_children: MutableSequence[n.Node] = [util.fast_deep_copy(ast)]

        # TODO: Move subsgraphing implementation into parse layer, where we can
        # ideally take subgraph of the raw RST
        start_after_text = node.options.get("start-after")
        end_before_text = node.options.get("end-before")

        if start_after_text or end_before_text:
            line = node.span[0]
            any_start, any_end = False, False
            try:
                # Returns a subgraph of the AST based on text bounds
                deep_copy_children, any_start, any_end = self.bound_included_AST(
                    deep_copy_children, start_after_text, end_before_text
                )
            except Exception as e:
                self.diagnostics[fileid_stack.current].append(
                    InvalidInclude(str(e), line)
                )
            # Confirm that we found all specified text (with helpful diagnostic )message if not)
            msg = "Please be sure your text is a comment or label. Search is case-sensitive."
            if start_after_text and not any_start:
                self.diagnostics[fileid_stack.current].append(
                    InvalidInclude(
                        f"Could not find specified start-after text: '{start_after_text}'. {msg}",
                        line,
                    )
                )
            if end_before_text and not any_end:
                self.diagnostics[fileid_stack.current].append(
                    InvalidInclude(
                        f"Could not find specified end-before text: '{end_before_text}'. {msg}",
                        line,
                    )
                )

        node.children = deep_copy_children


class TabsSelectorHandler:
    def __init__(self, diagnostics: Dict[FileId, List[Diagnostic]]) -> None:
        self.selectors: Dict[str, List[Dict[str, MutableSequence[n.Text]]]] = {}
        self.diagnostics = diagnostics

    def reset(self, fileid_stack: FileIdStack, page: Page) -> None:
        self.selectors = {}

    def finalize_tabsets(self, fileid_stack: FileIdStack, page: Page) -> None:
        if len(self.selectors) == 0:
            return

        for tabset_name, tabsets in self.selectors.items():
            if len(tabsets) == 0:
                # Warn if tabs-selector is used without corresponding tabset
                self.diagnostics[fileid_stack.current].append(ExpectedTabs(0))
                return
            if not all(len(t) == len(tabsets[0]) for t in tabsets):
                # If all tabsets are not the same length, identify tabs that do not appear in every tabset
                tabset_sets = [set(t.keys()) for t in tabsets]
                union = set.union(*tabset_sets)
                intersection = set.intersection(*tabset_sets)
                error_tabs = union - intersection
                self.diagnostics[fileid_stack.current].append(MissingTab(error_tabs, 0))

            if isinstance(page.ast, n.Root):
                if not page.ast.options.get("selectors"):
                    page.ast.options["selectors"] = {}

                assert isinstance(page.ast.options["selectors"], Dict)
                page.ast.options["selectors"][tabset_name] = {
                    tabid: [node.serialize() for node in title]
                    for tabid, title in tabsets[0].items()
                }

    def __call__(self, fileid_stack: FileIdStack, node: n.Node) -> None:
        if not isinstance(node, n.Directive):
            return

        if node.name == "tabs-pillstrip" or node.name == "tabs-selector":
            if len(node.argument) == 0:
                return

            tabset_name: str = node.argument[0].get_text()
            # Handle naming discrepancy between .. tabs-pillstrip:: languages and .. tabs-drivers::
            if tabset_name == "languages":
                tabset_name = "drivers"

            # Avoid overwriting previously seen tabsets if another tabs-pillstrip directive is encountered
            if tabset_name in self.selectors:
                self.diagnostics[fileid_stack.current].append(
                    DuplicateDirective(node.name, node.start[0])
                )
                return

            self.selectors[tabset_name] = []
            return

        if len(self.selectors) == 0 or node.name != "tabs":
            return

        tabset_name = node.options.get("tabset", "")
        if tabset_name in self.selectors.keys():
            tabs = {
                tab.options["tabid"]: tab.argument
                for tab in node.children
                if isinstance(tab, n.Directive)
            }
            self.selectors[tabset_name].append(tabs)


class TargetHandler:
    def __init__(self, targets: TargetDatabase) -> None:
        self.target_counter: typing.Counter[str] = collections.Counter()
        self.targets = targets

    def reset(self, fileid_stack: FileIdStack, page: Page) -> None:
        self.target_counter.clear()

    def __call__(self, fileid_stack: FileIdStack, node: n.Node) -> None:
        if not isinstance(node, n.Target):
            return

        # Frankly, this is silly. We just pick the longest identifier. This is arbitrary,
        # and we can consider this behavior implementation-defined to be changed later if needed.
        # It just needs to be something consistent.
        identifiers = list(node.get_child_of_type(n.TargetIdentifier))
        candidates = [
            max(identifier.ids, key=len) for identifier in identifiers if identifier.ids
        ]

        if not candidates:
            return

        chosen_id = max(candidates, key=len)
        chosen_html_id = f"{node.domain}-{node.name}-{util.make_html5_id(chosen_id)}"

        # Disambiguate duplicate IDs, should they occur.
        counter = self.target_counter[chosen_html_id]
        if counter > 0:
            chosen_html_id += f"-{counter}"
        self.target_counter[chosen_html_id] += 1
        node.html_id = chosen_html_id

        for target_node in identifiers:
            if not target_node.children:
                title: List[n.InlineNode] = []
            else:
                title = list(target_node.children)

            target_ids = target_node.ids
            self.targets.define_local_target(
                node.domain,
                node.name,
                target_ids,
                fileid_stack.root,
                title,
                chosen_html_id,
            )


class HeadingHandler:
    """Construct a slug-title mapping of all pages in property, and rewrite
       heading IDs so as to be unique."""

    def __init__(self, targets: TargetDatabase) -> None:
        self.heading_counter: typing.Counter[str] = collections.Counter()
        self.targets = targets
        self.slug_title_mapping: Dict[str, Sequence[n.InlineNode]] = {}

    def reset(self, fileid_stack: FileIdStack, page: Page) -> None:
        self.heading_counter.clear()

    def get_title(self, slug: str) -> Optional[Sequence[n.InlineNode]]:
        return self.slug_title_mapping.get(slug)

    def __contains__(self, slug: str) -> bool:
        return slug in self.slug_title_mapping

    def __call__(self, fileid_stack: FileIdStack, node: n.Node) -> None:
        if not isinstance(node, n.Heading):
            return

        counter = self.heading_counter[node.id]
        self.heading_counter[node.id] += 1
        if counter > 0:
            node.id += f"-{counter}"

        slug = fileid_stack.root.without_known_suffix

        # Save the first heading we encounter to the slug title mapping
        if slug not in self.slug_title_mapping:
            self.targets.define_local_target(
                "std",
                "doc",
                (slug,),
                fileid_stack.root,
                node.children,
                util.make_html5_id(node.id),
            )
            self.slug_title_mapping[slug] = node.children
            self.targets.define_local_target(
                "std",
                "doc",
                (fileid_stack.root.without_known_suffix,),
                fileid_stack.root,
                node.children,
                util.make_html5_id(node.id),
            )


class Postprocessor:
    """Handles all postprocessing operations on parsed AST files.

    The only method that should be called on an instance of Postprocessor is run(). This method
    handles calling all other methods and ensures that parse operations are run in the correct order."""

    def __init__(self, project_config: ProjectConfig, targets: TargetDatabase) -> None:
        self.project_config = project_config
        self.toctree: Dict[str, SerializableType] = {}
        self.pages: Dict[FileId, Page] = {}
        self.pending_targets: List[n.Node] = []
        self.targets = targets
        self.substitution_definitions: Dict[str, MutableSequence[n.InlineNode]] = {}
        self.unreplaced_nodes: List[Tuple[n.SubstitutionReference, int]] = []
        self.seen_definitions: Optional[Set[str]] = None
        self.toc_landing_pages = [
            clean_slug(slug) for slug in project_config.toc_landing_pages
        ]
        self.pending_program: Optional[SerializableType] = None

    def run(
        self, pages: Dict[FileId, Page]
    ) -> Tuple[Dict[str, SerializableType], Dict[FileId, List[Diagnostic]]]:
        """Run all postprocessing operations and return a dictionary containing the metadata document to be saved."""
        if not pages:
            return {}, {}

        self.pages = pages
        self.build_slug_fileid_mapping()
        self.diagnostics: Dict[FileId, List[Diagnostic]] = defaultdict(list)

        include_handler = IncludeHandler(
            self.diagnostics, self.slug_fileid_mapping, self.pages
        )
        self.run_event_parser([(EventParser.OBJECT_START_EVENT, include_handler)])

        self.handle_substitutions()

        option_handler = ProgramOptionHandler(self.diagnostics)
        tabs_selector_handler = TabsSelectorHandler(self.diagnostics)
        self.heading_handler = HeadingHandler(self.targets)

        self.run_event_parser(
            [
                (EventParser.OBJECT_START_EVENT, self.heading_handler),
                (EventParser.OBJECT_START_EVENT, self.add_titles_to_label_targets),
                (EventParser.OBJECT_START_EVENT, option_handler,),
                (EventParser.OBJECT_START_EVENT, tabs_selector_handler),
            ],
            [
                (EventParser.PAGE_START_EVENT, option_handler.reset),
                (EventParser.PAGE_START_EVENT, tabs_selector_handler.reset),
                (EventParser.PAGE_END_EVENT, tabs_selector_handler.finalize_tabsets),
                (EventParser.PAGE_END_EVENT, self.heading_handler.reset),
            ],
        )

        target_handler = TargetHandler(self.targets)
        self.run_event_parser(
            [(EventParser.OBJECT_START_EVENT, target_handler)],
            [(EventParser.PAGE_START_EVENT, target_handler.reset)],
        )
        self.run_event_parser([(EventParser.OBJECT_START_EVENT, self.handle_refs)])
        document = self.generate_metadata()

        return document, self.diagnostics

    def generate_metadata(self) -> n.SerializedNode:
        document: Dict[str, SerializableType] = {}
        document["title"] = self.project_config.title
        if self.project_config.deprecated_versions:
            document["deprecated_versions"] = self.project_config.deprecated_versions
        # Update metadata document with key-value pairs defined in event parser
        document["slugToTitle"] = {
            k: [node.serialize() for node in v]
            for k, v in self.heading_handler.slug_title_mapping.items()
        }
        # Run postprocessing operations related to toctree and append to metadata document
        document.update(
            {
                "toctree": self.build_toctree(),
                "toctreeOrder": self.toctree_order(),
                "parentPaths": self.breadcrumbs(),
            }
        )
        return document

    def run_event_parser(
        self,
        node_listeners: Iterable[Tuple[str, Callable[[FileIdStack, n.Node], None]]],
        page_listeners: Iterable[Tuple[str, Callable[[FileIdStack, Page], None]]] = (),
    ) -> None:
        event_parser = EventParser()
        for event, node_listener in node_listeners:
            event_parser.add_event_listener(event, node_listener)

        for event, page_listener in page_listeners:
            event_parser.add_event_listener(event, page_listener)

        event_parser.consume(
            (k, v) for k, v in self.pages.items() if k.suffix == ".txt"
        )

    def _attach_doc_title(self, fileid_stack: FileIdStack, node: n.RefRole) -> None:
        target_fileid = None if node.fileid is None else node.fileid[0]
        if not target_fileid:
            line = node.span[0]
            self.diagnostics[fileid_stack.current].append(
                ExpectedPathArg(node.name, line)
            )
            return

        relative, _ = util.reroot_path(
            FileId(target_fileid), fileid_stack.root, self.project_config.source_path
        )
        slug = clean_slug(relative.as_posix())
        title = self.heading_handler.get_title(slug)

        if not title:
            line = node.span[0]
            self.diagnostics[fileid_stack.current].append(
                UnnamedPage(target_fileid, line)
            )
            return

        node.children = [deepcopy(node) for node in title]

    def handle_refs(self, fileid_stack: FileIdStack, node: n.Node) -> None:
        """When a node of type ref_role is encountered, ensure that it references a valid target.

        If so, append the full URL to the AST node. If not, throw an error.
        """
        if not isinstance(node, n.RefRole):
            return
        key = f"{node.domain}:{node.name}"

        if key == "std:doc":
            if not node.children:
                # If title is not explicitly given, search slug-title mapping for the page's title
                self._attach_doc_title(fileid_stack, node)
            return

        key += f":{node.target}"

        # Add title and link target to AST
        target_candidates = self.targets[key]
        if not target_candidates:
            # insert title and raise diagnostic
            line = node.span[0]
            target_dict = specparser.SPEC.rstobject
            target_key = f"{node.domain}:{node.name}"
            title = node.target
            # abstract title from node's target to insert into new text node
            if target_key in target_dict and target_dict[target_key].prefix:
                title = title.replace(f"{target_dict[target_key].prefix}.", "")
            text_node = n.Text((line,), title)
            injection_candidate = get_title_injection_candidate(node)

            if injection_candidate is not None:
                injection_candidate.children = [text_node]

            self.diagnostics[fileid_stack.current].append(
                TargetNotFound(node.name, node.target, line)
            )
            return

        if len(target_candidates) > 1:
            # Try to prune down the options
            target_candidates = self.attempt_disambugation(
                fileid_stack.root, target_candidates
            )

        if len(target_candidates) > 1:
            line = node.span[0]
            candidate_descriptions = []
            for candidate in target_candidates:
                if isinstance(candidate, TargetDatabase.InternalResult):
                    candidate_descriptions.append(candidate.result[0])
                else:
                    candidate_descriptions.append(candidate.url)

            self.diagnostics[fileid_stack.current].append(
                AmbiguousTarget(node.name, node.target, candidate_descriptions, line)
            )

        # Choose the most recently-defined target candidate if it is ambiguous
        result = target_candidates[-1]
        node.target = result.canonical_target_name
        if isinstance(result, TargetDatabase.InternalResult):
            node.fileid = result.result
        else:
            node.url = result.url
        injection_candidate = get_title_injection_candidate(node)
        # If there is no explicit title given, use the target's title
        if injection_candidate is not None:
            cloned_title_nodes: MutableSequence[n.Node] = list(
                deepcopy(node) for node in result.title
            )
            for title_node in cloned_title_nodes:
                deep_copy_position(node, title_node)
            injection_candidate.children = cloned_title_nodes

    def attempt_disambugation(
        self, fileid: FileId, candidates: Sequence[TargetDatabase.Result]
    ) -> Sequence[TargetDatabase.Result]:
        """Given multiple possible targets we can link to, attempt to narrow down the
           list to one probably-intended target under a set of narrow circumstances."""

        # If there is a single local candidate, choose that.
        local_candidates: List[TargetDatabase.InternalResult] = [
            candidate
            for candidate in candidates
            if isinstance(candidate, TargetDatabase.InternalResult)
        ]
        if len(local_candidates) == 1:
            return [local_candidates[0]]

        # If there is a target defined in the current context, use that.
        current_fileid_candidates = [
            candidate
            for candidate in local_candidates
            if candidate.result[0] == fileid.without_known_suffix
        ]
        if len(current_fileid_candidates) == 1:
            return [current_fileid_candidates[0]]

        return candidates

    def handle_substitutions(self) -> None:
        """Find and replace substitutions throughout project"""
        self.run_event_parser(
            [
                (EventParser.OBJECT_START_EVENT, self.replace_substitutions),
                (EventParser.OBJECT_END_EVENT, self.reset_seen_definitions),
            ],
            [(EventParser.PAGE_END_EVENT, self.finalize_substitutions)],
        )

    def replace_substitutions(self, fileid_stack: FileIdStack, node: n.Node) -> None:
        """When a substitution is defined, add it to the page's index.

        When a substitution is referenced, populate its children if possible.
        If not, save this node to be populated at the end of the page.
        """

        try:
            line = node.span[0]
            if isinstance(node, n.SubstitutionDefinition):
                self.substitution_definitions[node.name] = node.children
                self.seen_definitions = set()
            elif isinstance(node, n.SubstitutionReference):
                # Get substitution from page. If not found, attempt to source from snooty.toml. Otherwise, save substitution to be populated at the end of page
                substitution = self.substitution_definitions.get(
                    node.name
                ) or self.project_config.substitution_nodes.get(node.name)

                if (
                    self.seen_definitions is not None
                    and node.name in self.seen_definitions
                ):
                    # Catch circular substitution
                    del self.substitution_definitions[node.name]
                    node.children = []
                    self.diagnostics[fileid_stack.current].append(
                        SubstitutionRefError(
                            f'Circular substitution definition referenced: "{node.name}"',
                            line,
                        )
                    )
                elif substitution is not None:
                    node.children = substitution
                else:
                    # Save node in order to populate it at the end of the page
                    self.unreplaced_nodes.append((node, line))

                if self.seen_definitions is not None:
                    self.seen_definitions.add(node.name)
        except KeyError:
            # If node does not contain "name" field, it is a duplicate substitution definition.
            # An error has already been thrown for this on parse, so pass.
            pass

    def finalize_substitutions(self, fileid_stack: FileIdStack, page: Page) -> None:
        """Attempt to populate any yet-unresolved substitutions (substitutions defined after usage) .

        Clear definitions and unreplaced nodes for the next page.
        """
        for node, line in self.unreplaced_nodes:
            substitution = self.substitution_definitions.get(node.name)
            if substitution is not None:
                node.children = substitution
            else:
                self.diagnostics[fileid_stack.current].append(
                    SubstitutionRefError(
                        f'Substitution reference could not be replaced: "|{node.name}|"',
                        line,
                    )
                )

        self.substitution_definitions = {}
        self.unreplaced_nodes = []

    def reset_seen_definitions(self, fileid_stack: FileIdStack, node: n.Node) -> None:
        if isinstance(node, n.SubstitutionDefinition):
            self.seen_definitions = None

    def add_titles_to_label_targets(
        self, fileid_stack: FileIdStack, node: n.Node
    ) -> None:
        if not isinstance(node, (n.Target, n.Section, n.TargetIdentifier)):
            self.pending_targets = []

        if isinstance(node, n.Target) and node.domain == "std" and node.name == "label":
            self.pending_targets.extend(node.children)
        elif isinstance(node, n.Section):
            for target in self.pending_targets:
                heading = next(node.get_child_of_type(n.Heading), None)
                if heading is not None:
                    assert isinstance(target, n.Parent)
                    target.children = heading.children
            self.pending_targets = []

    def build_slug_fileid_mapping(self) -> None:
        """Construct a {slug: fileid} mapping so that we can retrieve the full file name
        given a slug. We cannot use the with_suffix method since the type of the slug
        in find_toctree_nodes(...) is string rather than FileId."""
        fileid_dict: Dict[str, FileId] = {}
        for fileid in self.pages:
            slug = fileid.without_known_suffix
            fileid_dict[slug] = fileid
        self.slug_fileid_mapping = fileid_dict

    def build_toctree(self) -> Dict[str, SerializableType]:
        """Build property toctree"""

        # The toctree must begin at either `contents.txt` or `index.txt`.
        # Generally, repositories will have one or the other; but, if a repo has both,
        # the starting point will be `contents.txt`.
        candidates = (FileId("contents.txt"), FileId("index.txt"))
        starting_fileid = next(
            (candidate for candidate in candidates if candidate in self.pages), None
        )
        if starting_fileid is None:
            return {}

        # Build the toctree
        root: Dict[str, SerializableType] = {
            "title": [n.Text((0,), self.project_config.title).serialize()],
            "slug": "/",
            "children": [],
        }
        ast = self.pages[starting_fileid].ast

        self.find_toctree_nodes(starting_fileid, ast, root)

        self.toctree = root
        return root

    def find_toctree_nodes(
        self, fileid: FileId, ast: n.Node, node: Dict[str, Any]
    ) -> None:
        """Iterate over AST to find toctree directives and construct their nodes for the unified toctree"""

        # Base case: stop iterating over AST
        if not isinstance(ast, n.Parent):
            return

        if isinstance(ast, n.TocTreeDirective):
            # Recursively build the tree for each toctree node in this entries list
            for entry in ast.entries:
                toctree_node: Dict[str, object] = {}
                if entry.url:
                    toctree_node = {
                        "title": [n.Text((0,), entry.title).serialize()]
                        if entry.title
                        else None,
                        "url": entry.url,
                        "children": [],
                    }
                elif entry.slug:
                    # Recursively build the tree for internal links
                    slug_cleaned = clean_slug(entry.slug)

                    # Ensure that the user-specified slug is an existing page. We want to add this error
                    # handling to the initial parse layer, but this works for now.
                    # https://jira.mongodb.org/browse/DOCSP-7941
                    try:
                        slug_fileid: FileId = self.slug_fileid_mapping[slug_cleaned]
                    except KeyError:
                        self.diagnostics[fileid].append(
                            MissingTocTreeEntry(slug_cleaned, ast.span[0])
                        )
                        continue

                    slug: str = slug_fileid.without_known_suffix

                    if entry.title:
                        title: SerializableType = [
                            n.Text((0,), entry.title).serialize()
                        ]
                    else:
                        title_nodes = self.heading_handler.get_title(slug)
                        title = (
                            [node.serialize() for node in title_nodes]
                            if title_nodes
                            else None
                        )

                    toctree_node = {
                        "title": title,
                        "slug": slug,
                        "children": [],
                        "options": {"drawer": slug not in self.toc_landing_pages},
                    }

                    new_ast = self.pages[slug_fileid].ast
                    self.find_toctree_nodes(slug_fileid, new_ast, toctree_node)

                if toctree_node:
                    node["children"].append(toctree_node)

        # Locate the correct directive object containing the toctree within this AST
        for child_ast in ast.children:
            self.find_toctree_nodes(fileid, child_ast, node)

    def breadcrumbs(self) -> Dict[str, List[str]]:
        """Generate breadcrumbs for each page represented in the toctree"""
        page_dict: Dict[str, List[str]] = {}
        all_paths: List[Any] = []

        # Find all node to leaf paths for each node in the toctree
        if "children" in self.toctree:
            assert isinstance(self.toctree["children"], List)
            for node in self.toctree["children"]:
                paths: List[str] = []
                get_paths(node, [], paths)
                all_paths.extend(paths)

        # Populate page_dict with a list of parent paths for each slug
        for path in all_paths:
            for i in range(len(path)):
                slug = clean_slug(path[i])
                page_dict[slug] = path[:i]
        return page_dict

    def toctree_order(self) -> List[str]:
        """Return a pre-order traversal of the toctree to be used for internal page navigation"""
        order: List[str] = []

        pre_order(self.toctree, order)
        return order


def pre_order(node: Dict[str, Any], order: List[str]) -> None:
    if not node:
        return
    if "slug" in node:
        order.append(node["slug"])
    if "children" in node:
        for child in node["children"]:
            pre_order(child, order)


def get_paths(node: Dict[str, Any], path: List[str], all_paths: List[Any]) -> None:
    """Helper function used to retrieve the breadcrumbs for a particular slug"""
    if not node:
        return
    if node.get("children") is None or len(node["children"]) == 0:
        # Skip urls
        if "slug" in node:
            path.append(clean_slug(node["slug"]))
            all_paths.append(path)
    else:
        # Recursively build the path
        for child in node["children"]:
            subpath = path[:]
            subpath.append(clean_slug(node["slug"]))
            get_paths(child, subpath, all_paths)


def clean_slug(slug: str) -> str:
    """Strip file extension and leading/trailing slashes (/) from string"""
    slug = slug.strip("/")

    # TODO: remove file extensions in initial parse layer
    # https://jira.mongodb.org/browse/DOCSP-7595
    root, ext = os.path.splitext(slug)
    if ext in SOURCE_FILE_EXTENSIONS:
        return root

    return slug


class DevhubPostprocessor(Postprocessor):
    """Postprocess operation to be run if a project's default_domain is equal to 'devhub'"""

    # TODO: Identify directives that should be exposed in the rstspec.toml to avoid hardcoding
    # These directives are represented as list nodes; they will return a list of strings
    LIST_FIELDS = {"devhub:products", "devhub:tags", ":languages"}
    # These directives have their content represented as children; they will return a list of nodes
    BLOCK_FIELDS = {"devhub:meta-description"}
    # These directives have their content represented as an argument; they will return a string
    ARG_FIELDS = {"devhub:level", "devhub:type", ":atf-image"}
    # These directives have their content represented as children, along with a series of options;
    # they will return a dictionary with all options represented, and with the content represented as a list of nodes whose key is `children`.
    OPTION_BLOCK_FIELDS = {":og", ":twitter"}

    def run(
        self, pages: Dict[FileId, Page]
    ) -> Tuple[Dict[str, SerializableType], Dict[FileId, List[Diagnostic]]]:
        if not pages:
            return {}, {}

        self.pages = pages
        self.build_slug_fileid_mapping()
        self.diagnostics: Dict[FileId, List[Diagnostic]] = defaultdict(list)

        include_handler = IncludeHandler(
            self.diagnostics, self.slug_fileid_mapping, self.pages
        )
        self.run_event_parser([(EventParser.OBJECT_START_EVENT, include_handler)])

        self.handle_substitutions()

        option_handler = ProgramOptionHandler(self.diagnostics)
        self.heading_handler = HeadingHandler(self.targets)
        self.run_event_parser(
            [
                (EventParser.OBJECT_START_EVENT, self.heading_handler),
                (EventParser.OBJECT_START_EVENT, self.add_titles_to_label_targets),
                (EventParser.OBJECT_START_EVENT, option_handler,),
            ],
            [
                (EventParser.PAGE_START_EVENT, option_handler.reset),
                (EventParser.PAGE_END_EVENT, self.heading_handler.reset),
            ],
        )

        target_handler = TargetHandler(self.targets)
        self.run_event_parser(
            [(EventParser.OBJECT_START_EVENT, target_handler)],
            [(EventParser.PAGE_START_EVENT, target_handler.reset)],
        )

        def clean_and_validate_page_group_slug(slug: str) -> Optional[str]:
            """Clean a slug and validate that it is a known page. If it is not, return None."""
            cleaned = clean_slug(slug)
            if cleaned not in self.heading_handler:
                # XXX: Because reporting errors in config.toml properly is dodgy right now, just
                # log to stderr.
                logger.error(f"Cannot find slug '{cleaned}'")
                return None

            return cleaned

        self.run_event_parser(
            [
                (EventParser.OBJECT_START_EVENT, self.handle_refs),
                (EventParser.OBJECT_START_EVENT, self.flatten_devhub_article),
            ],
            [
                (EventParser.PAGE_START_EVENT, self.reset_query_fields),
                (EventParser.PAGE_END_EVENT, self.append_query_fields),
            ],
        )

        document = self.generate_metadata()
        # Normalize all page group slugs
        page_groups = {
            title: [
                slug
                for slug in (clean_and_validate_page_group_slug(slug) for slug in slugs)
                if slug
            ]
            for title, slugs in self.project_config.page_groups.items()
        }

        if page_groups:
            document.update({"pageGroups": page_groups})

        return document, self.diagnostics

    def reset_query_fields(self, fileid_stack: FileIdStack, page: Page) -> None:
        """To be called at the start of each page: reset the query field dictionary"""
        self.query_fields: Dict[str, Any] = {}

    def append_query_fields(self, fileid_stack: FileIdStack, page: Page) -> None:
        """To be called at the end of each page: append the query field dictionary to the
        top level of the page's class instance.
        """
        # Save page title to query_fields, if it exists
        slug = clean_slug(fileid_stack.current.as_posix())
        self.query_fields["slug"] = f"/{slug}" if slug != "index" else "/"
        title = self.heading_handler.get_title(slug)
        if title is not None:
            self.query_fields["title"] = [node.serialize() for node in title]

        page.query_fields = self.query_fields

    def flatten_devhub_article(self, fileid_stack: FileIdStack, node: n.Node) -> None:
        """Extract fields from a page's AST and expose them as a queryable nested document in the page document."""
        if not isinstance(node, n.Directive):
            return

        key = f"{node.domain}:{node.name}"

        if key == "devhub:author":
            # Create a dict unifying the node's options and children
            author_obj: Dict[str, SerializableType] = {}
            author_obj.update(node.options)
            author_obj["children"] = [child.serialize() for child in node.children]

            self.query_fields.setdefault("author", []).append(author_obj)
        elif key == "devhub:related":
            # Save list of nodes (likely :doc: roles)
            self.query_fields[node.name] = []
            if len(node.children) > 0:
                first_child = node.children[0]
                assert isinstance(first_child, n.Parent)
                for item in first_child.children:
                    paragraph = item.children[0]
                    self.query_fields[node.name].append(
                        paragraph.children[0].serialize()
                    )
        elif key in {":pubdate", ":updated-date"}:
            date = node.options.get("date")
            if date:
                self.query_fields[node.name] = date
        elif key in self.OPTION_BLOCK_FIELDS:
            # Create a dict unifying the node's options and children
            node_obj: Dict[str, SerializableType] = {}
            node_obj.update(node.options)
            node_obj["children"] = [child.serialize() for child in node.children]

            self.query_fields[node.name] = node_obj
        elif key in self.ARG_FIELDS:
            if len(node.argument) > 0:
                self.query_fields[node.name] = node.argument[0].value
        elif key in self.BLOCK_FIELDS:
            self.query_fields[node.name] = [
                child.serialize() for child in node.children
            ]
        elif key in self.LIST_FIELDS:
            self.query_fields[node.name] = []
            if len(node.children) > 0:
                first_child = node.children[0]
                assert isinstance(first_child, n.Parent)
                list_items = first_child.children
                assert isinstance(list_items, List)
                for item in list_items:
                    text_candidate = get_deepest(item)
                    assert isinstance(text_candidate, n.Text)
                    self.query_fields[node.name].append(text_candidate.value)<|MERGE_RESOLUTION|>--- conflicted
+++ resolved
@@ -30,14 +30,7 @@
     SubstitutionRefError,
     TargetNotFound,
     UnnamedPage,
-<<<<<<< HEAD
-    MissingTocTreeEntry,
-    MissingTab,
-    ExpectedTabs,
-    DuplicateDirective,
     InvalidInclude,
-=======
->>>>>>> 56007344
 )
 from .eventparser import EventParser, FileIdStack
 from .page import Page
