--- conflicted
+++ resolved
@@ -12,8 +12,4 @@
   db = "snooty_dotcomstg"
 
   [environments.dotcomprd]
-<<<<<<< HEAD
-  db = "snooty_dotcomprd"
-=======
-  db = "snooty_dotcomstg"
->>>>>>> 5d8331b5
+  db = "snooty_dotcomprd"