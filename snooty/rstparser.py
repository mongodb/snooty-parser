import re
import sys
import docutils.frontend
import docutils.nodes
import docutils.parsers.rst
import docutils.parsers.rst.directives
import docutils.parsers.rst.directives.misc
import docutils.parsers.rst.roles
import docutils.parsers.rst.states
import docutils.statemachine
import docutils.utils
import urllib.parse
from collections import defaultdict
from dataclasses import dataclass, field
from datetime import datetime
from pathlib import Path, PurePath
from typing import (
    Any,
    AbstractSet,
    Callable,
    Dict,
    DefaultDict,
    Generic,
    Sequence,
    Optional,
    List,
    Tuple,
    Type,
    TypeVar,
    Iterable,
    Union,
)
from typing_extensions import Protocol
from .gizaparser.parse import load_yaml
from .gizaparser import nodes
from .types import Diagnostic, ProjectConfig
from .flutter import checked, check_type, LoadError
from . import util
from . import specparser

RoleHandlerType = Callable[
    [
        str,
        str,
        str,
        int,
        docutils.parsers.rst.states.Inliner,
        Dict[str, object],
        List[object],
    ],
    Tuple[List[docutils.nodes.Node], List[docutils.nodes.Node]],
]
PAT_EXPLICIT_TITLE = re.compile(
    r"^(?P<label>.+?)\s*(?<!\x00)<(?P<target>.*?)>$", re.DOTALL
)
PAT_WHITESPACE = re.compile(r"^\x20*")
PAT_BLOCK_HAS_ARGUMENT = re.compile(r"^\x20*\.\.\x20[^\s]+::\s*\S+")
<<<<<<< HEAD
PAT_ISO_8601 = re.compile(r"^([0-9]{4})-(1[0-2]|0[1-9])-(3[01]|0[1-9]|[12][0-9])$")
=======
PAT_OPTION = re.compile(r"((?:/|--|-|\+)?[^\s=]+)(=?\s*.*)")
>>>>>>> 4a04e209
PACKAGE_ROOT = Path(sys.modules["snooty"].__file__).resolve().parent
if PACKAGE_ROOT.is_file():
    PACKAGE_ROOT = PACKAGE_ROOT.parent

#: Hard-coded sequence of domains in which to search for a directives
#: and roles if no domain is explicitly provided.. Eventually this should
#: not be hard-coded.
DOMAIN_RESOLUTION_SEQUENCE = ("mongodb", "std", "")

#: Handler function type for docutils roles
RoleHandler = Callable[..., Any]


def strip_parameters(target: str) -> str:
    """Remove trailing ALGOL-style parameters from a target name;
       e.g. foo(bar, baz) -> foo."""
    if not target.endswith(")"):
        return target

    starting_index = target.rfind("(")
    if starting_index == -1:
        return target

    return target[0:starting_index]


@checked
@dataclass
class LegacyTabDefinition(nodes.Node):
    id: str
    name: Optional[str]
    content: str


@checked
@dataclass
class LegacyTabsDefinition(nodes.Node):
    hidden: Optional[bool]
    tabs: List[LegacyTabDefinition]


@checked
@dataclass
class CardDefinition(nodes.Node):
    """Represents a Card within a CardGroup.

    Attributes:
        id          Unique identifier for the card, to be used as an anchor tag
        headline    Card title heading
        image       Path to an image used as the body of the card
        link        URL to be linked to by the card
    """

    id: str
    headline: str
    image: str
    link: str


@checked
@dataclass
class CardGroupDefinition(nodes.Node):
    """A list of cards as specified in CardDefinition"""

    cards: List[CardDefinition]


class directive_argument(docutils.nodes.General, docutils.nodes.TextElement):
    pass


class target_identifier(docutils.nodes.Inline, docutils.nodes.TextElement):
    """Docutils node representing the title which should be used for refs to this node's
       parent target, if no explicit title is given."""

    pass


class directive(docutils.nodes.General, docutils.nodes.Element):
    def __init__(self, domain: str, name: str) -> None:
        super(directive, self).__init__()
        self["domain"] = domain
        self["name"] = name


class target_directive(directive):
    """Docutils node representing a named target which can be referenced by the ref_role node."""

    pass


class code(docutils.nodes.General, docutils.nodes.FixedTextElement):
    pass


class role(docutils.nodes.Inline, docutils.nodes.Element):
    """Docutils node representing a role."""

    def __init__(
        self, domain: str, name: str, lineno: int, target: Optional[str]
    ) -> None:
        super(role, self).__init__()
        self["domain"] = domain
        self["name"] = name

        if target is not None:
            self["target"] = target


class ref_role(role):
    """Docutils node representing a reference to a reStructuredText target."""

    pass


def handle_role_null(
    typ: str,
    rawtext: str,
    text: str,
    lineno: int,
    inliner: docutils.parsers.rst.states.Inliner,
    options: Dict[str, object] = {},
    content: List[object] = [],
) -> Tuple[List[docutils.nodes.Node], List[docutils.nodes.Node]]:
    """Handle unnamed roles by raising a warning."""
    msg = inliner.reporter.error("Monospace text uses two backticks (``)", line=lineno)
    return [], [msg]


class TextRoleHandler:
    """Handle roles with plain text content."""

    def __init__(self, domain: str) -> None:
        self.domain = domain

    def __call__(
        self,
        typ: str,
        rawtext: str,
        text: str,
        lineno: int,
        inliner: docutils.parsers.rst.states.Inliner,
        options: Dict[str, object] = {},
        content: List[object] = [],
    ) -> Tuple[List[docutils.nodes.Node], List[docutils.nodes.Node]]:
        node = role(self.domain, typ, lineno, None)
        node.append(docutils.nodes.Text(text))
        return [node], []


class ExplicitTitleRoleHandler:
    """Handle link-like roles with a target and an optional title."""

    def __init__(self, domain: str) -> None:
        self.domain = domain

    def __call__(
        self,
        typ: str,
        rawtext: str,
        text: str,
        lineno: int,
        inliner: docutils.parsers.rst.states.Inliner,
        options: Dict[str, object] = {},
        content: List[object] = [],
    ) -> Tuple[List[docutils.nodes.Node], List[docutils.nodes.Node]]:
        match = PAT_EXPLICIT_TITLE.match(text)
        if match:
            node = role(self.domain, typ, lineno, match["target"])
            node.append(docutils.nodes.Text(match["label"]))
        else:
            node = role(self.domain, typ, lineno, text)

        return [node], []


FORMATTING_MAP = {
    specparser.FormattingType.strong: docutils.nodes.strong,
    specparser.FormattingType.emphasis: docutils.nodes.emphasis,
    specparser.FormattingType.monospace: docutils.nodes.literal,
}


def format_node(
    node: docutils.nodes.Node, formatting: AbstractSet[specparser.FormattingType]
) -> docutils.nodes.Node:
    """Format a docutils node with a set of inline formatting roles."""

    for hint in formatting:
        node = FORMATTING_MAP[hint]("", "", *([node] if node else []))

    return node


def layer_formatting(
    formatting: AbstractSet[specparser.FormattingType]
) -> Optional[docutils.nodes.Node]:
    """Create a nested sequence of formatting nodes."""
    node = None
    for hint in formatting:
        node = FORMATTING_MAP[hint]("", "", *([node] if node else []))

    return node


@dataclass
class RefRoleHandler:
    domain: str
    name: str
    prefix: Optional[str]
    target_type: specparser.TargetType
    format: AbstractSet[specparser.FormattingType]

    def __call__(
        self,
        typ: str,
        rawtext: str,
        text: str,
        lineno: int,
        inliner: docutils.parsers.rst.states.Inliner,
        options: Dict[str, object] = {},
        content: List[object] = [],
    ) -> Tuple[List[docutils.nodes.Node], List[docutils.nodes.Node]]:
        match = PAT_EXPLICIT_TITLE.match(text)
        if match:
            label: Optional[str] = match["label"]
            target = match["target"]
        else:
            label = None
            target = text

        flag = ""
        if target.startswith("~") or target.startswith("!"):
            flag = target[0]
            target = target[1:]

        # Add the giza prefix/tag, if necessary
        if self.prefix and not target.startswith(self.prefix):
            target = f"{self.prefix}.{target}"

        if self.target_type == specparser.TargetType.callable:
            target = strip_parameters(target)
        elif self.target_type == specparser.TargetType.cmdline_option:
            target = ".".join(target.split())

        node: docutils.nodes.Element = ref_role(self.domain, self.name, lineno, target)

        label_node: Optional[docutils.nodes.Node] = None

        if label:
            label_node = docutils.nodes.Text(label)
            if self.format:
                label_node = format_node(label_node, self.format)
        else:
            # Empty formatting nodes provide a skeleton into which the postprocessor
            # can inject the needed title.
            label_node = layer_formatting(self.format)

        if label_node:
            node.append(label_node)

        if flag:
            node["flag"] = flag

        return [node], []


class LinkRoleHandler:
    """Handle roles which generate a link from a template."""

    def __init__(
        self, url_template: str, format: AbstractSet[specparser.FormattingType]
    ) -> None:
        self.url_template = url_template
        self.format = format

    def __call__(
        self,
        typ: str,
        rawtext: str,
        text: str,
        lineno: int,
        inliner: docutils.parsers.rst.states.Inliner,
        options: Dict[str, object] = {},
        content: List[object] = [],
    ) -> Tuple[List[docutils.nodes.Node], List[docutils.nodes.Node]]:
        match = PAT_EXPLICIT_TITLE.match(text)
        label: Optional[str] = None
        if match:
            label, target = match["label"], match["target"]
        else:
            target = text

        url = self.url_template % target
        if not label:
            label = url
        node: docutils.nodes.Node = docutils.nodes.reference(
            label, label, internal=False, refuri=url
        )

        if self.format:
            node = format_node(node, self.format)

        return [node], []


def parse_linenos(term: str, max_val: int) -> List[Tuple[int, int]]:
    """Parse a comma-delimited list of line numbers and ranges."""
    results: List[Tuple[int, int]] = []
    for term in (term for term in term.split(",") if term.strip()):
        parts = term.split("-", 1)
        lower = int(parts[0])
        higher = int(parts[1]) if len(parts) == 2 else lower

        if (
            lower < 0
            or lower > max_val
            or higher < 0
            or higher > max_val
            or lower > higher
        ):
            raise ValueError(f"Invalid line number specification: {term}")

        results.append((lower, higher))

    return results


class BaseDocutilsDirective(docutils.parsers.rst.Directive):
    directive_spec: specparser.Directive
    required_arguments = 0

    def run(self) -> List[docutils.nodes.Node]:
        source, line = self.state_machine.get_source_and_line(self.lineno)

        rstobject_spec = self.directive_spec.rstobject
        constructor = target_directive if rstobject_spec else directive
        node = constructor(self.directive_spec.domain or "", self.name)
        node.document = self.state.document
        node.source, node.line = source, line
        node["options"] = self.options
        self.add_name(node)

        # If this is an rstobject, we need to generate a target property
        if rstobject_spec is not None:
            prefix = rstobject_spec.prefix + "." if rstobject_spec.prefix else ""

            if rstobject_spec.type == specparser.TargetType.plain:
                targets: Sequence[Tuple[str, str]] = (
                    ((prefix + self.arguments[0], self.arguments[0]),)
                    if rstobject_spec.prefix
                    else ((self.arguments[0], self.arguments[0]),)
                )
            elif rstobject_spec.type == specparser.TargetType.callable:
                stripped = strip_parameters(self.arguments[0])
                targets = ((prefix + stripped, stripped + "()"),)
            elif rstobject_spec.type == specparser.TargetType.cmdline_option:
                targets = []
                for arg_id in self.parse_options(self.arguments[0]):
                    if isinstance(arg_id, ValueError):
                        node.append(
                            self.state.document.reporter.error(str(arg_id), line=line)
                        )
                        continue
                    targets.append((prefix + arg_id, arg_id))

            # title is the node that should be presented at this point in the doctree
            title_node: docutils.nodes.Node = docutils.nodes.Text(self.arguments[0])
            if rstobject_spec.format is not None:
                title_node = format_node(title_node, rstobject_spec.format)
            node.append(directive_argument(self.arguments[0], "", title_node))
<<<<<<< HEAD
            node.append(target_ref_title(title_text, "", ref_title_node))
        elif self.name in {"pubdate", "updated-date"}:
            date = self.parse_date(self.arguments[0])
            if date:
                node["date"] = date
            else:
                # XXX: Add error diagnostic
                return []
=======

            for target_id, target_title in targets:
                identifier_node = target_identifier()
                identifier_node["ids"] = [target_id]
                identifier_node.append(docutils.nodes.Text(target_title))
                node.append(identifier_node)
>>>>>>> 4a04e209
        else:
            self.parse_argument(node, source, line)

        # Parse the content
        if self.name in {"include", "raw"}:
            raw = docutils.nodes.FixedTextElement()
            raw.document = self.state.document
            raw.source, raw.line = source, line
            node.append(raw)
        else:
            self.state.nested_parse(
                self.content, self.state_machine.line_offset, node, match_titles=True
            )

        return [node]

    def parse_argument(self, node: directive, source: str, line: int) -> None:
        """Parse the directive's argument.

        An argument spans from the 0th line to the first non-option line; this
        is a heuristic that is not part of docutils, since docutils requires
        each directive to define its syntax.
        """
        if not self.arguments or self.arguments[0].startswith(":"):
            return

        arg_lines = self.arguments[0].split("\n")
        if (
            len(arg_lines) > 1
            and not self.options
            and PAT_BLOCK_HAS_ARGUMENT.match(self.block_text)
        ):
            content_lines = prepare_viewlist(self.arguments[0])
            self.state.nested_parse(
                docutils.statemachine.ViewList(content_lines, source=self.arguments[0]),
                self.state_machine.line_offset,
                node,
                match_titles=True,
            )
        else:
            argument_text = arg_lines[0]
            textnodes, messages = self.state.inline_text(argument_text, self.lineno)
            argument = directive_argument(argument_text, "", *textnodes)
            argument.document = self.state.document
            argument.source, argument.line = source, line
            node.append(argument)

    def add_name(self, node: docutils.nodes.Node) -> None:
        """Docutils by default will, if a "name" option is given to a directive,
           change the shape of the node. We don't want that and it muddles up higher layers."""
        pass

    @staticmethod
<<<<<<< HEAD
    def parse_date(date_str: str) -> Optional[datetime]:
        match = PAT_ISO_8601.match(date_str)
        if match:
            return datetime.fromisoformat(date_str)
        else:
            # XXX: Add error diagnostic
            return None
=======
    def parse_options(option: str) -> Iterable[Union[str, ValueError]]:
        all_parts = (part.strip() for part in option.split(", "))
        for part in all_parts:
            match = PAT_OPTION.match(part)
            if match is None:
                yield ValueError(part)
                continue

            yield match.group(1)
>>>>>>> 4a04e209


def prepare_viewlist(text: str, ignore: int = 1) -> List[str]:
    lines = docutils.statemachine.string2lines(
        text, tab_width=4, convert_whitespace=True
    )

    # Remove any leading blank lines.
    while lines and not lines[0]:
        lines.pop(0)

    # make sure there is an empty line at the end
    if lines and lines[-1]:
        lines.append("")

    return lines


class BaseCardGroupDirective(BaseDocutilsDirective):
    def run(self) -> List[docutils.nodes.Node]:
        parsed = load_yaml("\n".join(self.content))[0]
        try:
            loaded = check_type(CardGroupDefinition, parsed)
        except LoadError as err:
            line = self.lineno + getattr(err.bad_data, "_start_line", 0) + 1
            error_node = self.state.document.reporter.error(str(err), line=line)
            return [error_node]

        node = directive("", "card-group")
        node.document = self.state.document
        source, node.line = self.state_machine.get_source_and_line(self.lineno)
        node.source = source
        self.add_name(node)

        options: Dict[str, object] = {}
        node["options"] = options
        # Default to card type "small" if type is not specified
        options["type"] = self.options.get("type", "small")

        for child in loaded.cards:
            node.append(self.make_card_node(source, child))

        return [node]

    def make_card_node(self, source: str, child: CardDefinition) -> docutils.nodes.Node:
        """Synthesize a new-style tab node out of a legacy (YAML) tab definition."""
        line = self.lineno + child.line

        # Give the node a unique name, as "card" is used by landing page cards in docs-tutorials.
        node = directive("", "cardgroup-card")
        node.document = self.state.document
        node.source = source
        node.line = line

        options: Dict[str, object] = {}
        node["options"] = options
        options["cardid"] = child.id
        options["headline"] = child.headline
        options["image"] = child.image
        options["link"] = child.link

        return node


class BaseTabsDirective(BaseDocutilsDirective):
    def run(self) -> List[docutils.nodes.Node]:
        # Support the old-style tabset definition where the tabset is embedded in the
        # directive's name.
        if "tabset" in self.options:
            tabset = self.options["tabset"]
        else:
            tabset = self.name.split("-", 1)[-1]

        if tabset in ("tabs", ""):
            tabset = None

        # Transform the old YAML-based syntax into the new pure-rst syntax.
        # This heuristic guesses whether we have the old syntax or the NEW.
        if any(line == "tabs:" for line in self.content):
            parsed = load_yaml("\n".join(self.content))[0]
            try:
                loaded = check_type(LegacyTabsDefinition, parsed)
            except LoadError as err:
                line = self.lineno + getattr(err.bad_data, "_start_line", 0) + 1
                error_node = self.state.document.reporter.error(str(err), line=line)
                return [error_node]

            node = directive("", "tabs")
            node.document = self.state.document
            source, node.line = self.state_machine.get_source_and_line(self.lineno)
            node.source = source
            self.add_name(node)

            options: Dict[str, object] = {}
            node["options"] = options
            if loaded.hidden:
                options["hidden"] = True

            if tabset:
                options["tabset"] = tabset

            for child in loaded.tabs:
                node.append(self.make_tab_node(child.id, child.name, source, child))

            return [node]

        # The new syntax needs no special handling beyond a little fixing up
        # the legacy tabset system.
        if self.name != "tabs":
            self.name = "tabs"
        if tabset:
            self.options["tabset"] = tabset
        return super().run()

    def make_tab_node(
        self, tabid: str, title: Optional[str], source: str, child: LegacyTabDefinition
    ) -> docutils.nodes.Node:
        """Synthesize a new-style tab node out of a legacy (YAML) tab definition."""
        line = self.lineno + child.line

        node = directive("", "tab")
        node.document = self.state.document
        node.source = source
        node.line = line

        if title is not None:
            textnodes, messages = self.state.inline_text(title, line)
            argument = directive_argument(title, "", *textnodes)
            argument.document = self.state.document
            argument.source, argument.line = source, line
            node.append(argument)

        options: Dict[str, object] = {}
        node["options"] = options
        options["tabid"] = tabid

        content_lines = prepare_viewlist(child.content)
        self.state.nested_parse(
            docutils.statemachine.ViewList(content_lines, source=source),
            self.state_machine.line_offset,
            node,
            match_titles=True,
        )

        return node


class BaseCodeDirective(docutils.parsers.rst.Directive):
    def run(self) -> List[docutils.nodes.Node]:
        source, line = self.state_machine.get_source_and_line(self.lineno)
        copyable = "copyable" not in self.options or self.options["copyable"] == "true"

        try:
            n_lines = len(self.content)
            emphasize_lines = parse_linenos(
                self.options.get("emphasize-lines", ""), n_lines
            )
        except ValueError as err:
            error_node = self.state.document.reporter.error(str(err), line=self.lineno)
            return [error_node]

        value = "\n".join(self.content)
        node = code(value, value)
        node["name"] = "code"
        if self.arguments:
            node["lang"] = self.arguments[0]
        node["copyable"] = copyable
        node["emphasize_lines"] = emphasize_lines
        node.document = self.state.document
        node.source, node.line = source, line
        return [node]


class BaseVersionDirective(docutils.parsers.rst.Directive):
    """Special handling for versionadded, versionchanged, and deprecated directives.

    These directives include one required argument and an optional argument on the next line.
    We need to ensure that these are both included in the `argument` field of the AST, and that
    subsequent indented directives are included as children of the node.
    """

    required_arguments = 1
    optional_arguments = 1

    def run(self) -> List[docutils.nodes.Node]:
        source, line = self.state_machine.get_source_and_line(self.lineno)
        node = directive("", self.name)
        node.document = self.state.document
        node.source, node.line = source, line
        node["options"] = self.options

        if self.arguments is not None:
            textnodes = []
            for argument_text in self.arguments:
                text, messages = self.state.inline_text(argument_text, self.lineno)
                textnodes.extend(text)
            argument = directive_argument("", "", *textnodes)
            argument.document = self.state.document
            argument.source, argument.line = source, line
            node.append(argument)

        if self.content:
            self.state.nested_parse(
                self.content, self.state_machine.line_offset, node, match_titles=True
            )

        return [node]


class BaseTocTreeDirective(docutils.parsers.rst.Directive):
    """Special handling for toctree directives.

    Produces a node that includes an `entries` property, represented as a list of objects. Each entry in entries includes:
    - slug OR url: a string representing the absolute url or path of the page to navigate to
    - [optional] title: a string representing the title to use in the TOC sidebar
    """

    final_argument_whitespace = True

    def run(self) -> List[docutils.nodes.Node]:
        source, line = self.state_machine.get_source_and_line(self.lineno)
        node = directive("", self.name)
        node.document = self.state.document
        node.source, node.line = source, line
        node["options"] = self.options

        entries: List[Dict[str, str]] = []
        errors: List[docutils.nodes.Node] = []
        for child in self.content:
            entry, err = self.make_toc_entry(source, child)
            errors.extend(err)
            if entry:
                entries.append(entry)
        node["entries"] = entries

        return [node, *errors]

    def make_toc_entry(
        self, source: str, child: str
    ) -> Tuple[Dict[str, str], List[docutils.nodes.Node]]:
        """Parse entry for either url or slug and optional title"""
        entry: Dict[str, str] = {}

        match = PAT_EXPLICIT_TITLE.match(child)
        label: Optional[str] = None
        if match:
            label, target = match["label"], match["target"]
            entry["title"] = label
        elif child.startswith("<") and child.endswith(">"):
            # If entry is surrounded by <> tags, assume it is a URL and log an error.
            err = "toctree nodes with URLs must include titles"
            error_node = self.state.document.reporter.error(err, line=self.lineno)
            return entry, [error_node]
        else:
            target = child

        parsed = urllib.parse.urlparse(target)
        if parsed.scheme:
            entry["url"] = target
        else:
            entry["slug"] = target
        return entry, []


class NoTransformRstParser(docutils.parsers.rst.Parser):
    def get_transforms(self) -> List[object]:
        return []


class Visitor(Protocol):
    def __init__(
        self,
        project_config: ProjectConfig,
        docpath: PurePath,
        document: docutils.nodes.document,
    ) -> None:
        ...

    def dispatch_visit(self, node: docutils.nodes.Node) -> None:
        ...

    def dispatch_departure(self, node: docutils.nodes.Node) -> None:
        ...

    def add_diagnostics(self, diagnostics: Iterable[Diagnostic]) -> None:
        ...


_V = TypeVar("_V", bound=Visitor)


@dataclass
class Domain:
    directives: Dict[str, Type[Any]] = field(default_factory=dict)
    roles: Dict[str, RoleHandler] = field(default_factory=dict)


class Registry:
    @dataclass
    class Builder:
        domains: DefaultDict[str, Domain] = field(
            default_factory=lambda: defaultdict(Domain)
        )

        def add_directive(self, name: str, directive: Type[Any]) -> None:
            domain, name = util.split_domain(name)
            self.domains[domain].directives[name] = directive

        def add_role(self, name: str, role: RoleHandler) -> None:
            domain, name = util.split_domain(name)
            self.domains[domain].roles[name] = role

        def build(self, default_domain: Optional[str]) -> "Registry":
            return Registry(default_domain, self.domains)

    # This is effectively an LRU cache of size 1
    CURRENT_REGISTRY: Optional[Tuple[Path, Optional[str], "Registry"]] = None

    def __init__(
        self, default_domain: Optional[str], domains: Dict[str, Domain]
    ) -> None:
        self.default_domain = default_domain
        self.domains = domains

        name_sequence: Tuple[str, ...] = DOMAIN_RESOLUTION_SEQUENCE
        if default_domain is not None:
            name_sequence = (default_domain, *name_sequence)
        self.domain_sequence = [
            self.domains[domain_name]
            for domain_name in name_sequence
            if domain_name in self.domains
        ]

    def lookup_directive(
        self,
        directive_name: str,
        language_module: object,
        document: docutils.nodes.document,
    ) -> Tuple[Optional[Type[Any]], List[object]]:
        # Remove the built-in directives we don't want
        domain_name, directive_name = util.split_domain(directive_name)
        if domain_name:
            return self.domains[domain_name].directives.get(directive_name, None), []

        for domain in self.domain_sequence:
            if directive_name in domain.directives:
                return domain.directives.get(directive_name, None), []

        return None, []

    def lookup_role(
        self, role_name: str, language_module: object, lineno: int, reporter: object
    ) -> Tuple[Optional[RoleHandler], List[object]]:
        domain_name, role_name = util.split_domain(role_name)
        if domain_name:
            return self.domains[domain_name].roles.get(role_name, None), []

        for domain in self.domain_sequence:
            if role_name in domain.roles:
                return domain.roles.get(role_name, None), []

        return None, []

    def activate(self) -> None:
        """Unfortunately, the docutils API uses global state for dispatching directives
           and roles. Bind the docutils dispatchers to this registry."""
        docutils.parsers.rst.directives.directive = self.lookup_directive
        docutils.parsers.rst.roles.role = self.lookup_role

    @classmethod
    def get(cls, path: Path, default_domain: Optional[str]) -> "Registry":
        if (
            cls.CURRENT_REGISTRY is not None
            and cls.CURRENT_REGISTRY[0] == path
            and cls.CURRENT_REGISTRY[1] == default_domain
        ):
            return cls.CURRENT_REGISTRY[2]

        with path.open(encoding="utf-8") as f:
            spec = specparser.Spec.loads(f.read())
        registry = register_spec_with_docutils(spec, default_domain)
        cls.CURRENT_REGISTRY = (path, default_domain, registry)
        return registry


SPECIAL_DIRECTIVE_HANDLERS: Dict[str, Type[docutils.parsers.rst.Directive]] = {
    "code-block": BaseCodeDirective,
    "code": BaseCodeDirective,
    "sourcecode": BaseCodeDirective,
    "deprecated": BaseVersionDirective,
    "versionadded": BaseVersionDirective,
    "versionchanged": BaseVersionDirective,
    "card-group": BaseCardGroupDirective,
    "toctree": BaseTocTreeDirective,
}


def make_docutils_directive_handler(
    directive: specparser.Directive,
    base_class: Type[docutils.parsers.rst.Directive],
    name: str,
    options: Dict[str, object],
) -> Type[docutils.parsers.rst.Directive]:
    class DocutilsDirective(base_class):  # type: ignore
        directive_spec = directive
        has_content = bool(directive.content_type)
        optional_arguments = 1 if directive.argument_type else 0
        final_argument_whitespace = True
        option_spec = options

    new_name = "".join(e for e in name.title() if e.isalnum() or e == "_") + "Directive"
    DocutilsDirective.__name__ = DocutilsDirective.__qualname__ = new_name
    return DocutilsDirective


def register_spec_with_docutils(
    spec: specparser.Spec, default_domain: Optional[str]
) -> Registry:
    """Register all of the definitions in the spec with docutils, overwriting the previous
       call to this function. This function should only be called once in the
       process lifecycle."""

    from .legacy_guides import LegacyGuideDirective, LegacyGuideIndexDirective

    SPECIAL_DIRECTIVE_HANDLERS["guide"] = LegacyGuideDirective
    SPECIAL_DIRECTIVE_HANDLERS["guide-index"] = LegacyGuideIndexDirective

    builder = Registry.Builder()
    directives = list(spec.directive.items())
    roles = list(spec.role.items())

    # Define rstobjects
    for name, rst_object in spec.rstobject.items():
        directive = rst_object.create_directive()
        directives.append((name, directive))
        role = rst_object.create_role()
        roles.append((name, role))

    for name, directive in directives:
        # Skip abstract base directives
        if name.startswith("_"):
            continue

        options: Dict[str, object] = {
            option_name: spec.get_validator(option)
            for option_name, option in directive.options.items()
        }

        base_class: Any = BaseDocutilsDirective

        # Tabs have special handling because of the need to support legacy syntax
        if name == "tabs" or name.startswith("tabs-"):
            base_class = BaseTabsDirective
        elif name in SPECIAL_DIRECTIVE_HANDLERS:
            base_class = SPECIAL_DIRECTIVE_HANDLERS[name]

        DocutilsDirective = make_docutils_directive_handler(
            directive, base_class, name, options
        )
        builder.add_directive(name, DocutilsDirective)

    # Docutils builtins
    builder.add_directive("unicode", docutils.parsers.rst.directives.misc.Unicode)
    builder.add_directive("replace", docutils.parsers.rst.directives.misc.Replace)

    # Define roles
    builder.add_role("", handle_role_null)
    for name, role_spec in roles:
        handler: Optional[RoleHandlerType] = None
        domain = role_spec.domain or ""
        if not role_spec.type or role_spec.type == specparser.PrimitiveRoleType.text:
            handler = TextRoleHandler(domain)
        elif isinstance(role_spec.type, specparser.LinkRoleType):
            handler = LinkRoleHandler(role_spec.type.link, role_spec.type.format)
        elif isinstance(role_spec.type, specparser.RefRoleType):
            handler = RefRoleHandler(
                role_spec.type.domain or domain,
                role_spec.type.name,
                role_spec.type.tag,
                role_spec.rstobject.type
                if role_spec.rstobject
                else specparser.TargetType.plain,
                role_spec.type.format,
            )
        elif role_spec.type == specparser.PrimitiveRoleType.explicit_title:
            handler = ExplicitTitleRoleHandler(domain)

        if not handler:
            raise ValueError('Unknown role type "{}"'.format(role_spec.type))

        builder.add_role(name, handler)

    return builder.build(default_domain)


GLOBAL_SPEC_PATH = PACKAGE_ROOT.joinpath("rstspec.toml")


class Parser(Generic[_V]):
    __slots__ = ("project_config", "visitor_class")

    def __init__(self, project_config: ProjectConfig, visitor_class: Type[_V]) -> None:
        self.project_config = project_config
        self.visitor_class = visitor_class
        Registry.get(GLOBAL_SPEC_PATH, project_config.default_domain).activate()

    def parse(self, path: Path, text: Optional[str]) -> Tuple[_V, str]:
        diagnostics: List[Diagnostic] = []
        text, diagnostics = self.project_config.read(path, text)

        parser = NoTransformRstParser()
        settings = docutils.frontend.OptionParser(
            components=(docutils.parsers.rst.Parser,)
        ).get_default_values()
        settings.report_level = 10000
        settings.halt_level = 10000
        document = docutils.utils.new_document(str(path), settings)

        parser.parse(text, document)

        visitor = self.visitor_class(self.project_config, path, document)
        visitor.add_diagnostics(diagnostics)
        document.walkabout(visitor)
        return visitor, text<|MERGE_RESOLUTION|>--- conflicted
+++ resolved
@@ -55,11 +55,8 @@
 )
 PAT_WHITESPACE = re.compile(r"^\x20*")
 PAT_BLOCK_HAS_ARGUMENT = re.compile(r"^\x20*\.\.\x20[^\s]+::\s*\S+")
-<<<<<<< HEAD
+PAT_OPTION = re.compile(r"((?:/|--|-|\+)?[^\s=]+)(=?\s*.*)")
 PAT_ISO_8601 = re.compile(r"^([0-9]{4})-(1[0-2]|0[1-9])-(3[01]|0[1-9]|[12][0-9])$")
-=======
-PAT_OPTION = re.compile(r"((?:/|--|-|\+)?[^\s=]+)(=?\s*.*)")
->>>>>>> 4a04e209
 PACKAGE_ROOT = Path(sys.modules["snooty"].__file__).resolve().parent
 if PACKAGE_ROOT.is_file():
     PACKAGE_ROOT = PACKAGE_ROOT.parent
@@ -431,8 +428,12 @@
             if rstobject_spec.format is not None:
                 title_node = format_node(title_node, rstobject_spec.format)
             node.append(directive_argument(self.arguments[0], "", title_node))
-<<<<<<< HEAD
-            node.append(target_ref_title(title_text, "", ref_title_node))
+
+            for target_id, target_title in targets:
+                identifier_node = target_identifier()
+                identifier_node["ids"] = [target_id]
+                identifier_node.append(docutils.nodes.Text(target_title))
+                node.append(identifier_node)
         elif self.name in {"pubdate", "updated-date"}:
             date = self.parse_date(self.arguments[0])
             if date:
@@ -440,14 +441,6 @@
             else:
                 # XXX: Add error diagnostic
                 return []
-=======
-
-            for target_id, target_title in targets:
-                identifier_node = target_identifier()
-                identifier_node["ids"] = [target_id]
-                identifier_node.append(docutils.nodes.Text(target_title))
-                node.append(identifier_node)
->>>>>>> 4a04e209
         else:
             self.parse_argument(node, source, line)
 
@@ -501,7 +494,17 @@
         pass
 
     @staticmethod
-<<<<<<< HEAD
+    def parse_options(option: str) -> Iterable[Union[str, ValueError]]:
+        all_parts = (part.strip() for part in option.split(", "))
+        for part in all_parts:
+            match = PAT_OPTION.match(part)
+            if match is None:
+                yield ValueError(part)
+                continue
+
+            yield match.group(1)
+
+    @staticmethod
     def parse_date(date_str: str) -> Optional[datetime]:
         match = PAT_ISO_8601.match(date_str)
         if match:
@@ -509,17 +512,6 @@
         else:
             # XXX: Add error diagnostic
             return None
-=======
-    def parse_options(option: str) -> Iterable[Union[str, ValueError]]:
-        all_parts = (part.strip() for part in option.split(", "))
-        for part in all_parts:
-            match = PAT_OPTION.match(part)
-            if match is None:
-                yield ValueError(part)
-                continue
-
-            yield match.group(1)
->>>>>>> 4a04e209
 
 
 def prepare_viewlist(text: str, ignore: int = 1) -> List[str]:
