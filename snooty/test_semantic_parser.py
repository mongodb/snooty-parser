--- conflicted
+++ resolved
@@ -45,7 +45,10 @@
     with Project(Path("test_data/test_semantic_parser"), backend) as project:
         project.build()
 
-<<<<<<< HEAD
+    return backend
+
+
+def test_slug_title_mapping(backend: Backend) -> None:
         # Ensure that the correct pages and assets exist
         slugToTitle: Dict[str, List[Dict[str, SerializableType]]] = cast(
             Dict[str, List[Dict[str, SerializableType]]],
@@ -60,20 +63,6 @@
             slugToTitle["page2"][0]["value"]
             == "Heading is not at the top for some reason"
         )
-=======
-    return backend
-
-
-def test_slug_title_mapping(backend: Backend) -> None:
-    slug_to_title: Dict[str, str] = cast(
-        Dict[str, str], backend.metadata["slugToTitle"]
-    )
-
-    assert len(slug_to_title) == 4
-    assert slug_to_title["index"] == "Connection Limits and Cluster Tier"
-    assert slug_to_title["page1"] == "Print this heading"
-    assert slug_to_title["page2"] == "Heading is not at the top for some reason"
-    assert slug_to_title["page3"] == ""
 
 
 def test_toctree(backend: Backend) -> None:
@@ -114,5 +103,4 @@
 def test_toctree_order(backend: Backend) -> None:
     # Ensure that the correct pages and assets exist for toctree order
     order: List[str] = cast(List[str], backend.metadata["toctreeOrder"])
-    assert order == ["/", "page1", "page2", "page3"]
->>>>>>> de976760
+    assert order == ["/", "page1", "page2", "page3"]