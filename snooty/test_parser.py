from pathlib import Path
from . import rstparser
from .util_test import check_ast_testing_string, ast_to_testing_string
from .types import ProjectConfig
from .diagnostics import (
    Diagnostic,
    InvalidURL,
    DocUtilsParseError,
    MalformedGlossary,
<<<<<<< HEAD
    ExpectedPathArg,
    InvalidLiteralInclude,
    CannotOpenFile,
=======
    ErrorParsingYAMLFile,
>>>>>>> 82ffeba0
)
from .parser import parse_rst, JSONVisitor

ROOT_PATH = Path("test_data")

# Some of the tests in this file may seem a little weird around refs: the raw parser output
# does NOT include postprocessing artifacts such as nonlocal link titles and intersphinx lookups.


def test_tabs() -> None:
    tabs_path = ROOT_PATH.joinpath(Path("test_tabs.rst"))
    project_config = ProjectConfig(ROOT_PATH, "")
    parser = rstparser.Parser(project_config, JSONVisitor)
    page, diagnostics = parse_rst(parser, tabs_path, None)
    page.finish(diagnostics)

    check_ast_testing_string(
        page.ast,
        """<root>
        <directive name="tabs" hidden="True"><directive name="tab" tabid="bionic"><text>Ubuntu 18.04 (Bionic)</text>
        <paragraph><text>Bionic content</text></paragraph></directive>
        <directive name="tab" tabid="xenial"><text>Ubuntu 16.04 (Xenial)</text><paragraph><text>
        Xenial content</text></paragraph></directive>
        <directive name="tab" tabid="trusty"><text>Ubuntu 14.04 (Trusty)</text><paragraph><text>
        Trusty content</text></paragraph></directive></directive>

        <directive name="tabs" tabset="platforms"><directive name="tab" tabid="windows">
        <paragraph><text>Windows content</text></paragraph></directive></directive>

        <directive name="tabs" tabset="platforms"><directive name="tab" tabid="windows">
        <paragraph><text>Windows content</text></paragraph></directive></directive>

        <directive name="tabs" tabset="platforms"><directive name="tab" tabid="windows">
        <paragraph><text>Windows content</text></paragraph></directive></directive>

        <directive name="tabs" hidden="True"><directive name="tab" tabid="trusty">
        <text>Ubuntu 14.04 (Trusty)</text><paragraph><text>
        Trusty content</text></paragraph></directive>
        <directive name="tab" tabid="xenial"><text>Ubuntu 16.04 (Xenial)</text><paragraph><text>
        Xenial content</text></paragraph></directive></directive>
        </root>""",
    )

    assert isinstance(diagnostics[0], DocUtilsParseError)


def test_tabs_invalid_yaml() -> None:
    tabs_path = ROOT_PATH.joinpath(Path("test.rst"))
    project_config = ProjectConfig(ROOT_PATH, "")
    parser = rstparser.Parser(project_config, JSONVisitor)
    page, diagnostics = parse_rst(
        parser,
        tabs_path,
        """
.. tabs-drivers::

   tabs:

     - id: java-sync

         .. code-block:: java
            :emphasize-lines: 2
            HashMap<String, BsonDocument> schemaMap = new HashMap<String, BsonDocument>();
            schemaMap.put("medicalRecords.patients", BsonDocument.parse(jsonSchema));
""",
    )
    page.finish(diagnostics)
    assert len(diagnostics) == 1
    assert isinstance(diagnostics[0], ErrorParsingYAMLFile)
    assert diagnostics[0].start[0] == 6


def test_codeblock() -> None:
    tabs_path = ROOT_PATH.joinpath(Path("test.rst"))
    project_config = ProjectConfig(ROOT_PATH, "")
    parser = rstparser.Parser(project_config, JSONVisitor)

    # Test a simple code-block
    page, diagnostics = parse_rst(
        parser,
        tabs_path,
        """
.. code-block:: sh

   foo bar
     indented
   end""",
    )
    page.finish(diagnostics)
    assert diagnostics == []
    check_ast_testing_string(
        page.ast,
        """<root>
        <code lang="sh" copyable="True">foo bar\n  indented\nend</code>
        </root>""",
    )

    # Test parsing of emphasize-lines
    page, diagnostics = parse_rst(
        parser,
        tabs_path,
        """
.. code-block:: sh
   :copyable: false
   :emphasize-lines: 1, 2-3
   :linenos:

   foo
   bar
   baz""",
    )
    page.finish(diagnostics)
    assert diagnostics == []
    check_ast_testing_string(
        page.ast,
        """<root>
        <code lang="sh" emphasize_lines="[(1, 1), (2, 3)]" linenos="True">foo\nbar\nbaz</code>
        </root>""",
    )

    # Test handling of out-of-range lines
    page, diagnostics = parse_rst(
        parser,
        tabs_path,
        """
.. code-block:: sh
   :emphasize-lines: 10

   foo""",
    )
    page.finish(diagnostics)
    assert diagnostics[0].severity == Diagnostic.Level.warning

    # Test absent language
    page, diagnostics = parse_rst(
        parser,
        tabs_path,
        """
.. code::

   foo""",
    )
    page.finish(diagnostics)
    assert not diagnostics
    check_ast_testing_string(
        page.ast,
        """<root>
        <code copyable="True">foo</code>
        </root>""",
    )


def test_literalinclude() -> None:
    path = ROOT_PATH.joinpath(Path("test.rst"))
    project_config = ProjectConfig(ROOT_PATH, "", source="./")
    parser = rstparser.Parser(project_config, JSONVisitor)

    # Test a simple literally-included code block
    page, diagnostics = parse_rst(
        parser,
        path,
        """
.. literalinclude:: /test_parser/includes/sample_code.js
""",
    )
    page.finish(diagnostics)
    assert diagnostics == []
    check_ast_testing_string(
        page.ast,
        """<root>
  <directive name="literalinclude"><text>/test_parser/includes/sample_code.js</text><code copyable="True">var str = "sample code";
var i = 0;
for (i = 0; i &lt; 10; i++) {
  str += i;
}</code>
    </directive>
    </root>""",
    )

    # Test a literally-included code block with fully specified options
    page, diagnostics = parse_rst(
        parser,
        path,
        """
.. literalinclude:: /test_parser/includes/sample_code.py
   :language: python
   :start-after: start example 1
   :end-before: end example 1
   :dedent: 4
   :linenos:
   :copyable: false
   :emphasize-lines: 1,2-4
   :lines: 1
""",
    )
    page.finish(diagnostics)
    assert diagnostics == []
    check_ast_testing_string(
        page.ast,
        """<root>
        <directive name="literalinclude" copyable="False" dedent="4" linenos="True" end-before="end example 1" language="python" start-after="start example 1" emphasize-lines="1,2-4" lines="1">
        <text>/test_parser/includes/sample_code.py</text>
        <code emphasize_lines="[(1, 1), (2, 4)]" lang="python" linenos="True">print("test dedent")</code>
        </directive>
        </root>""",
    )

    # Test failure to specify argument file
    page, diagnostics = parse_rst(
        parser,
        path,
        """
.. literalinclude::
""",
    )
    page.finish(diagnostics)
    assert len(diagnostics) == 1
    assert isinstance(diagnostics[0], ExpectedPathArg)
    check_ast_testing_string(
        page.ast,
        """<root>
        <directive name="literalinclude">
        </directive>
        </root>""",
    )

    # Test failure to locate included code file
    page, diagnostics = parse_rst(
        parser,
        path,
        """
.. literalinclude:: includes/does_not_exist.js
""",
    )
    page.finish(diagnostics)
    assert len(diagnostics) == 1
    assert isinstance(diagnostics[0], CannotOpenFile)
    check_ast_testing_string(
        page.ast,
        """<root>
        <directive name="literalinclude">
        <text>includes/does_not_exist.js</text>
        </directive>
        </root>""",
    )

    # Test failure to locate start-after text
    page, diagnostics = parse_rst(
        parser,
        path,
        """
.. literalinclude:: /test_parser/includes/sample_code.py
   :start-after: does not exist
   :end-before: end example 1
""",
    )
    page.finish(diagnostics)
    assert len(diagnostics) == 1
    assert isinstance(diagnostics[0], InvalidLiteralInclude)
    check_ast_testing_string(
        page.ast,
        """<root>
        <directive name="literalinclude" start-after="does not exist" end-before="end example 1">
        <text>/test_parser/includes/sample_code.py</text>
        <code copyable="True">    # start example 1
    print("test dedent")</code>
        </directive>
        </root>""",
    )

    # Test failure to locate end-before text
    page, diagnostics = parse_rst(
        parser,
        path,
        """
.. literalinclude:: /test_parser/includes/sample_code.py
   :start-after: start example 1
   :end-before: does not exist
""",
    )
    page.finish(diagnostics)
    assert len(diagnostics) == 1
    assert isinstance(diagnostics[0], InvalidLiteralInclude)
    check_ast_testing_string(
        page.ast,
        """<root>
        <directive name="literalinclude" start-after="start example 1" end-before="does not exist">
        <text>/test_parser/includes/sample_code.py</text>
        <code copyable="True">    print("test dedent")
    # end example 1

    # start example 2
    print("hello world")
    # end example 2
    </code></directive>
        </root>""",
    )

    # Test start-after text is below end-before text
    page, diagnostics = parse_rst(
        parser,
        path,
        """
.. literalinclude:: /test_parser/includes/sample_code.py
   :start-after: start example 2
   :end-before: end example 1
""",
    )
    page.finish(diagnostics)
    assert len(diagnostics) == 1
    assert isinstance(diagnostics[0], InvalidLiteralInclude)
    check_ast_testing_string(
        page.ast,
        """<root>
        <directive name="literalinclude" start-after="start example 2" end-before="end example 1">
        <text>/test_parser/includes/sample_code.py</text>
        <code copyable="True"></code>
        </directive>
        </root>""",
    )

    # Test poorly specified linenos: out-of-bounds (greater than file length)
    page, diagnostics = parse_rst(
        parser,
        path,
        """
.. literalinclude:: /test_parser/includes/sample_code.py
   :emphasize-lines: 100
""",
    )
    page.finish(diagnostics)
    assert len(diagnostics) == 1
    assert isinstance(diagnostics[0], InvalidLiteralInclude)

    # Test poorly specified linenos: out-of-bounds (negative)
    page, diagnostics = parse_rst(
        parser,
        path,
        """
.. literalinclude:: /test_parser/includes/sample_code.py
   :emphasize-lines: -1
""",
    )
    page.finish(diagnostics)
    assert len(diagnostics) == 1
    assert isinstance(diagnostics[0], InvalidLiteralInclude)

    # Test poorly specified linenos: wrong order (expects 2 < 1)
    page, diagnostics = parse_rst(
        parser,
        path,
        """
.. literalinclude:: /test_parser/includes/sample_code.py
   :emphasize-lines: 2-1
""",
    )
    page.finish(diagnostics)
    assert len(diagnostics) == 1
    assert isinstance(diagnostics[0], InvalidLiteralInclude)

    # Test poorly specified dedent
    page, diagnostics = parse_rst(
        parser,
        path,
        """
.. literalinclude:: /test_parser/includes/sample_code.py
   :dedent: True
""",
    )
    page.finish(diagnostics)
    assert len(diagnostics) == 1
    assert isinstance(diagnostics[0], DocUtilsParseError)


def test_include() -> None:
    path = ROOT_PATH.joinpath(Path("test.rst"))
    project_config = ProjectConfig(ROOT_PATH, "", source="./")
    parser = rstparser.Parser(project_config, JSONVisitor)

    # Test good include
    page, diagnostics = parse_rst(
        parser,
        path,
        """
.. include:: /driver-examples/rstexample.rst
        """,
    )
    page.finish(diagnostics)
    assert diagnostics == []

    # Test generated include
    page, diagnostics = parse_rst(
        parser,
        path,
        """
.. include:: /driver-examples/steps/generated-include.rst
        """,
    )
    page.finish(diagnostics)
    assert diagnostics == []

    # Test bad include
    page, diagnostics = parse_rst(
        parser,
        path,
        """
.. include:: /driver-examples/fake-include.rst
        """,
    )
    page.finish(diagnostics)
    assert len(diagnostics) == 1


def test_admonition() -> None:
    path = ROOT_PATH.joinpath(Path("test.rst"))
    project_config = ProjectConfig(ROOT_PATH, "", source="./")
    parser = rstparser.Parser(project_config, JSONVisitor)

    page, diagnostics = parse_rst(
        parser,
        path,
        """
.. note::
   * foo
   * bar
""",
    )
    page.finish(diagnostics)
    assert diagnostics == []
    check_ast_testing_string(
        page.ast,
        """<root>
        <directive name="note">
        <list><listItem><paragraph><text>foo</text></paragraph></listItem>
        <listItem><paragraph><text>bar</text></paragraph></listItem></list>
        </directive>
        </root>""",
    )


def test_rst_replacement() -> None:
    path = ROOT_PATH.joinpath(Path("test.rst"))
    project_config = ProjectConfig(ROOT_PATH, "", source="./")
    parser = rstparser.Parser(project_config, JSONVisitor)

    page, diagnostics = parse_rst(
        parser,
        path,
        """
.. |new version| replace:: 3.4

foo |new version| bar
""",
    )
    page.finish(diagnostics)
    assert diagnostics == []
    check_ast_testing_string(
        page.ast,
        """<root>
        <substitution_definition name="new version">
        <text>3.4</text>
        </substitution_definition>
        <paragraph>
        <text>foo </text>
        <substitution_reference name="new version"></substitution_reference>
        <text> bar</text>
        </paragraph>
        </root>""",
    )

    page, diagnostics = parse_rst(
        parser,
        path,
        """
.. |double arrow ->| unicode:: foo U+27A4 U+27A4 .. double arrow

foo |double arrow ->| bar
""",
    )
    page.finish(diagnostics)
    assert diagnostics == []
    check_ast_testing_string(
        page.ast,
        """<root>
        <substitution_definition name="double arrow ->">
        <text>foo</text><text>➤</text><text>➤</text>
        </substitution_definition>
        <paragraph>
        <text>foo </text>
        <substitution_reference name="double arrow ->"></substitution_reference>
        <text> bar</text>
        </paragraph>
        </root>""",
    )

    # Ensure that the parser doesn't emit warnings about unresolvable substitution references
    page, diagnostics = parse_rst(parser, path, "foo |bar|")
    page.finish(diagnostics)
    assert diagnostics == []
    check_ast_testing_string(
        page.ast,
        """<root>
        <paragraph>
        <text>foo </text>
        <substitution_reference name="bar"></substitution_reference>
        </paragraph>
        </root>""",
    )


def test_roles() -> None:
    path = ROOT_PATH.joinpath(Path("test.rst"))
    project_config = ProjectConfig(ROOT_PATH, "", source="./")
    parser = rstparser.Parser(project_config, JSONVisitor)

    # Test both forms of :manual: (an extlink), :rfc: (explicit title),
    # :binary: (rstobject), and :guilabel: (plain text)
    page, diagnostics = parse_rst(
        parser,
        path,
        """
.. binary:: mongod

* :manual:`/introduction/`
* :manual:`Introduction to MongoDB </introduction/>`
* :rfc:`1149`
* :rfc:`RFC-1149 <1149>`
* :binary:`~bin.mongod`
* :binary:`mongod <~bin.mongod>`
* :guilabel:`Test <foo>`
""",
    )
    page.finish(diagnostics)
    assert diagnostics == []
    check_ast_testing_string(
        page.ast,
        """<root>
            <target domain="mongodb" name="binary">
                <directive_argument><literal><text>mongod</text></literal></directive_argument>
                <target_identifier ids="['bin.mongod']"><text>mongod</text></target_identifier>
            </target>
            <list>
            <listItem>
            <paragraph>
            <reference refuri="https://docs.mongodb.com/manual/introduction/">
            <text>https://docs.mongodb.com/manual/introduction/</text>
            </reference>
            </paragraph>
            </listItem>
            <listItem>
            <paragraph>
            <reference refuri="https://docs.mongodb.com/manual/introduction/">
            <text>Introduction to MongoDB</text></reference></paragraph>
            </listItem>
            <listItem>
            <paragraph>
            <reference refuri="https://tools.ietf.org/html/1149"><text>https://tools.ietf.org/html/1149</text></reference>
            </paragraph>
            </listItem>
            <listItem>
            <paragraph>
            <reference refuri="https://tools.ietf.org/html/1149"><text>RFC-1149</text></reference>
            </paragraph>
            </listItem>
            <listItem>
            <paragraph>
            <ref_role flag="~" domain="mongodb" name="binary" target="bin.mongod"><literal />
            </ref_role>
            </paragraph>
            </listItem>
            <listItem>
            <paragraph>
            <ref_role flag="~"
                  domain="mongodb"
                  name="binary"
                  target="bin.mongod"><literal><text>mongod</text></literal></ref_role>
            </paragraph>
            </listItem>
            <listItem>
            <paragraph>
            <role name="guilabel">
            <text>Test &lt;foo&gt;</text>
            </role>
            </paragraph>
            </listItem>
            </list>
            </root>""",
    )


def test_doc_role() -> None:
    project_root = ROOT_PATH.joinpath("test_project")
    path = project_root.joinpath(Path("source/test.rst")).resolve()
    project_config = ProjectConfig(project_root, "")
    parser = rstparser.Parser(project_config, JSONVisitor)

    # Test bad text
    page, diagnostics = parse_rst(
        parser,
        path,
        """
* :doc:`Testing it <fake-text>`
* :doc:`Testing this </fake-text>`
* :doc:`Testing that <./fake-text>`
* :doc:`fake-text`
* :doc:`/fake-text`
* :doc:`./fake-text`
""",
    )
    page.finish(diagnostics)
    assert len(diagnostics) == 6

    # Test valid text
    page, diagnostics = parse_rst(
        parser,
        path,
        """
* :doc:`Testing this </index>`
* :doc:`Testing that <./../source/index>`
* :doc:`index`
* :doc:`/index`
* :doc:`./../source/index`
* :doc:`/index/`
""",
    )
    page.finish(diagnostics)
    assert diagnostics == []
    check_ast_testing_string(
        page.ast,
        """
        <root>
        <list>
        <listItem>
        <paragraph>
        <ref_role domain="std" name="doc" fileid="/index">
        <text>Testing this</text>
        </ref_role>
        </paragraph>
        </listItem>
        <listItem>
        <paragraph>
        <ref_role domain="std" name="doc" fileid="./../source/index">
        <text>Testing that</text>
        </ref_role>
        </paragraph>
        </listItem>
        <listItem>
        <paragraph>
        <ref_role domain="std" name="doc" fileid="index"></ref_role>
        </paragraph>
        </listItem>
        <listItem>
        <paragraph>
        <ref_role domain="std" name="doc" fileid="/index"></ref_role>
        </paragraph>
        </listItem>
        <listItem>
        <paragraph>
        <ref_role domain="std" name="doc" fileid="./../source/index"></ref_role>
        </paragraph>
        </listItem>
        <listItem>
        <paragraph>
        <ref_role domain="std" name="doc" fileid="/index/"></ref_role>
        </paragraph>
        </listItem>
        </list>
        </root>""",
    )


def test_rstobject() -> None:
    path = ROOT_PATH.joinpath(Path("test.rst"))
    project_config = ProjectConfig(ROOT_PATH, "", source="./")
    parser = rstparser.Parser(project_config, JSONVisitor)

    # Test both forms of :manual: (an extlink), :rfc: (explicit title),
    # :binary: (rstobject), and :guilabel: (plain text)
    page, diagnostics = parse_rst(
        parser,
        path,
        """
.. option:: --slowms <integer>

   test
""",
    )
    page.finish(diagnostics)
    assert diagnostics == []
    print(ast_to_testing_string(page.ast))
    check_ast_testing_string(
        page.ast,
        """<root>
            <target domain="std" name="option">
            <directive_argument><literal><text>--slowms &lt;integer&gt;</text></literal></directive_argument>
            <target_identifier ids="['--slowms']"><text>--slowms</text></target_identifier>
            <paragraph><text>test</text></paragraph>
            </target>
            </root>""",
    )


def test_bad_option() -> None:
    path = ROOT_PATH.joinpath(Path("test.rst"))
    project_config = ProjectConfig(ROOT_PATH, "", source="./")
    parser = rstparser.Parser(project_config, JSONVisitor)
    page, diagnostics = parse_rst(
        parser,
        path,
        """
.. option:: =
""",
    )
    page.finish(diagnostics)
    assert len(diagnostics) == 1
    print(ast_to_testing_string(page.ast))
    check_ast_testing_string(
        page.ast,
        """<root>
            <target domain="std" name="option">
            <directive_argument><literal><text>=</text></literal></directive_argument>
            </target>
            </root>""",
    )


def test_accidental_indentation() -> None:
    path = ROOT_PATH.joinpath(Path("test.rst"))
    project_config = ProjectConfig(ROOT_PATH, "", source="./")
    parser = rstparser.Parser(project_config, JSONVisitor)

    page, diagnostics = parse_rst(
        parser,
        path,
        """
.. note::

   This is

     a

   test
""",
    )
    page.finish(diagnostics)
    assert len(diagnostics) == 1
    check_ast_testing_string(
        page.ast,
        """<root>
        <directive name="note">
        <paragraph><text>This is</text></paragraph>
        <paragraph><text>a</text></paragraph>
        <paragraph><text>test</text></paragraph>
        </directive>
        </root>""",
    )

    page, diagnostics = parse_rst(
        parser,
        path,
        """
.. list-table::
   :widths: 50 25 25
   :stub-columns: 1

    * - Windows (32- and 64-bit) # ERROR HERE
      - Windows 7 or later
      - Windows Server 2008 R2 or later

   * - macOS (64-bit)
     - 10.10 or later
     -
""",
    )
    page.finish(diagnostics)
    assert len(diagnostics) == 1


def test_glossary_node() -> None:
    path = ROOT_PATH.joinpath(Path("test.rst"))
    project_config = ProjectConfig(ROOT_PATH, "", source="./")
    parser = rstparser.Parser(project_config, JSONVisitor)

    page, diagnostics = parse_rst(
        parser,
        path,
        """
.. glossary::
  :sorted:

  _id
    foofoobarbar

  index
    foofoofoofoobarbarbarbar

  $cmd
    foobar

  aggregate
    foofoofoobarbarbar


""",
    )
    page.finish(diagnostics)

    check_ast_testing_string(
        page.ast,
        """
<root>
  <directive name="glossary" sorted="True">
    <definitionList>
      <definitionListItem>
        <term>
          <text>$cmd</text>
          <inline_target domain="std" name="term">
            <target_identifier ids="['cmd']">
              <text>$cmd</text></target_identifier>
          </inline_target>
        </term>
        <paragraph><text>foobar</text></paragraph>
      </definitionListItem>

      <definitionListItem>
        <term>
          <text>_id</text>
          <inline_target domain="std" name="term">
            <target_identifier ids="['id']">
              <text>_id</text>
            </target_identifier>
          </inline_target>
        </term>
        <paragraph><text>foofoobarbar</text></paragraph>
      </definitionListItem>

      <definitionListItem>
        <term>
          <text>aggregate</text>
          <inline_target domain="std" name="term">
            <target_identifier ids="['aggregate']">
              <text>aggregate</text></target_identifier>
          </inline_target>
        </term>
        <paragraph><text>foofoofoobarbarbar</text></paragraph>
      </definitionListItem>

      <definitionListItem>
        <term>
          <text>index</text>
          <inline_target domain="std" name="term">
            <target_identifier ids="['index']">
              <text>index</text></target_identifier>
          </inline_target>
        </term>
        <paragraph><text>foofoofoofoobarbarbarbar</text></paragraph>
      </definitionListItem>
    </definitionList>
  </directive>
</root>
""",
    )

    page, diagnostics = parse_rst(
        parser,
        path,
        """
.. glossary::
  :sorted:

""",
    )

    page.finish(diagnostics)

    assert len(diagnostics) == 0

    page, diagnostics = parse_rst(
        parser,
        path,
        """
.. glossary::

  _id
    foo

  This is a paragraph, not a definition list item.

""",
    )
    page.finish(diagnostics)
    assert len(diagnostics) == 1
    assert isinstance(diagnostics[0], MalformedGlossary)


def test_cond() -> None:
    path = ROOT_PATH.joinpath(Path("test.rst"))
    project_config = ProjectConfig(ROOT_PATH, "", source="./")
    parser = rstparser.Parser(project_config, JSONVisitor)

    page, diagnostics = parse_rst(
        parser,
        path,
        """
.. cond:: (not man) or html

   .. note::

      A note.

.. cond:: man

   .. note::

      Another note.
""",
    )
    page.finish(diagnostics)
    assert len(diagnostics) == 0
    check_ast_testing_string(
        page.ast,
        """<root>
        <directive name="cond">
        <text>(not man) or html</text>
        <directive name="note"><paragraph><text>A note.</text></paragraph></directive>
        </directive>
        <directive name="cond">
        <text>man</text>
        <directive name="note"><paragraph><text>Another note.</text></paragraph></directive>
        </directive>
        </root>""",
    )


def test_version() -> None:
    path = ROOT_PATH.joinpath(Path("test.rst"))
    project_config = ProjectConfig(ROOT_PATH, "", source="./")
    parser = rstparser.Parser(project_config, JSONVisitor)

    page, diagnostics = parse_rst(
        parser,
        path,
        """
.. versionchanged:: 2.0
    This is some modified content.

    This is a child that should also be rendered here.

This paragraph is not a child.
""",
    )
    page.finish(diagnostics)
    assert len(diagnostics) == 0
    check_ast_testing_string(
        page.ast,
        """<root>
        <directive name="versionchanged">
        <text>
        2.0
        </text>
        <text>
        This is some modified content.
        </text>
        <paragraph>
        <text>This is a child that should also be rendered here.</text>
        </paragraph>
        </directive>
        <paragraph>
        <text>This paragraph is not a child.</text>
        </paragraph>
        </root>""",
    )

    page, diagnostics = parse_rst(
        parser,
        path,
        """
.. deprecated:: 1.8

A new paragraph.
""",
    )
    page.finish(diagnostics)
    assert len(diagnostics) == 0
    check_ast_testing_string(
        page.ast,
        """<root>
        <directive name="deprecated">
        <text>
        1.8
        </text>
        </directive>
        <paragraph>
        <text>A new paragraph.</text>
        </paragraph>
        </root>""",
    )

    page, diagnostics = parse_rst(
        parser,
        path,
        """
.. versionadded:: 2.1
    A description that includes *emphasized* text.

    A child paragraph.
""",
    )
    page.finish(diagnostics)
    assert len(diagnostics) == 0
    check_ast_testing_string(
        page.ast,
        """<root>
        <directive name="versionadded">
        <text>
        2.1
        </text>
        <text>A description that includes </text>
        <emphasis><text>emphasized</text></emphasis>
        <text> text.</text>
        <paragraph>
        <text>A child paragraph.</text>
        </paragraph>
        </directive>
        </root>""",
    )


def test_list_table() -> None:
    path = ROOT_PATH.joinpath(Path("test.rst"))
    project_config = ProjectConfig(ROOT_PATH, "", source="./")
    parser = rstparser.Parser(project_config, JSONVisitor)

    page, diagnostics = parse_rst(
        parser,
        path,
        """
.. list-table::
   :header-rows: 1
   :widths: 38 72

   * - Stage
     - Description

   * - :pipeline:`$geoNear`
     - .. include:: /includes/extracts/geoNear-stage-toc-description.rst
       .. include:: /includes/extracts/geoNear-stage-index-requirement.rst
""",
    )
    page.finish(diagnostics)
    assert len(diagnostics) == 0

    page, diagnostics = parse_rst(
        parser,
        path,
        """
.. list-table::
   :header-rows: 1
   :widths: 38 72

   * - Stage
     - Description

   * - :pipeline:`$geoNear`
     - .. include:: /includes/extracts/geoNear-stage-toc-description.rst
     - .. include:: /includes/extracts/geoNear-stage-index-requirement.rst
""",
    )
    page.finish(diagnostics)
    assert len(diagnostics) == 1

    page, diagnostics = parse_rst(
        parser,
        path,
        """
.. list-table::
   :header-rows: 1

   * - Stage
     - Description

   * - :pipeline:`$geoNear`
     - .. include:: /includes/extracts/geoNear-stage-toc-description.rst
       .. include:: /includes/extracts/geoNear-stage-index-requirement.rst
""",
    )
    page.finish(diagnostics)
    assert len(diagnostics) == 0

    page, diagnostics = parse_rst(
        parser,
        path,
        """
.. list-table::
   :widths: 38 72
   :header-rows: 1

   * - Stage
     - Description

   * - :pipeline:`$geoNear`
     - .. include:: /includes/extracts/geoNear-stage-toc-description.rst

       + More nesting
       + Some description
""",
    )
    page.finish(diagnostics)
    assert len(diagnostics) == 0

    page, diagnostics = parse_rst(
        parser,
        path,
        """
.. list-table::
   :widths: 38 72
   :header-rows: 1

   * - Stage
     - Description

   * - :pipeline:`$geoNear`
     - Text here

       .. list-table::
          :widths: 30 30 40

          * - Stage
            - This is a cell
            - *text*

          * - :pipeline:`$geoNear`
            - Table cell
            - Testing Table cell
""",
    )
    assert len(diagnostics) == 0


def test_footnote() -> None:
    path = ROOT_PATH.joinpath(Path("test.rst"))
    project_config = ProjectConfig(ROOT_PATH, "", source="./")
    parser = rstparser.Parser(project_config, JSONVisitor)

    page, diagnostics = parse_rst(
        parser,
        path,
        """
.. [#footnote-test]

    This is an example of what a footnote looks like.

    It may have multiple children.
""",
    )
    page.finish(diagnostics)
    assert diagnostics == []
    check_ast_testing_string(
        page.ast,
        """<root>
        <footnote id="footnote-test" name="footnote-test">
        <paragraph>
        <text>This is an example of what a footnote looks like.</text>
        </paragraph>
        <paragraph>
        <text>It may have multiple children.</text>
        </paragraph>
        </footnote>
        </root>""",
    )

    page, diagnostics = parse_rst(
        parser,
        path,
        """
.. [#]
    This is an autonumbered footnote.
""",
    )
    page.finish(diagnostics)
    assert diagnostics == []
    check_ast_testing_string(
        page.ast,
        """<root>
        <footnote id="id1">
        <paragraph>
        <text>This is an autonumbered footnote.</text>
        </paragraph>
        </footnote>
        </root>""",
    )

    # Test that docutils <label> nodes do not crash the parser.
    path = ROOT_PATH.joinpath(Path("test.rst"))
    project_config = ProjectConfig(ROOT_PATH, "", source="./")
    parser = rstparser.Parser(project_config, JSONVisitor)

    page, diagnostics = parse_rst(
        parser,
        path,
        """
:manual:`eval </reference/command/eval>` [1]_

.. [1] MongoDB 4.2 doesn't support these commands.
""",
    )
    page.finish(diagnostics)
    assert not diagnostics


def test_footnote_reference() -> None:
    path = ROOT_PATH.joinpath(Path("test.rst"))
    project_config = ProjectConfig(ROOT_PATH, "", source="./")
    parser = rstparser.Parser(project_config, JSONVisitor)

    page, diagnostics = parse_rst(
        parser,
        path,
        """
This is a footnote [#test-footnote]_ in use.
""",
    )
    page.finish(diagnostics)
    assert diagnostics == []
    check_ast_testing_string(
        page.ast,
        """<root>
        <paragraph>
        <text>This is a footnote</text>
        <footnote_reference id="id1" refname="test-footnote" />
        <text> in use.</text>
        </paragraph>
        </root>""",
    )

    page, diagnostics = parse_rst(
        parser,
        path,
        """
This is an autonumbered footnote [#]_ in use.
""",
    )
    page.finish(diagnostics)
    assert diagnostics == []
    check_ast_testing_string(
        page.ast,
        """<root>
        <paragraph>
        <text>This is an autonumbered footnote</text>
        <footnote_reference id="id1" />
        <text> in use.</text>
        </paragraph>
        </root>""",
    )


def test_cardgroup() -> None:
    path = ROOT_PATH.joinpath(Path("test.rst"))
    project_config = ProjectConfig(ROOT_PATH, "", source="./")
    parser = rstparser.Parser(project_config, JSONVisitor)

    page, diagnostics = parse_rst(
        parser,
        path,
        """
.. card-group::
    :type: small

    cards:

    - id: test-one
      headline: Test One
      image: /compass-explain-plan-with-index-raw-json.png
      link: https://docs.mongodb.com/guides/server/delete

    - id: test-two
      headline: Test Two
      image: /compass-explain-plan-with-index-raw-json.png
      link: https://docs.mongodb.com/guides/server/update
""",
    )
    page.finish(diagnostics)
    assert len(diagnostics) == 0
    check_ast_testing_string(
        page.ast,
        """<root>
        <directive name="card-group" type="small">
        <directive name="cardgroup-card" cardid="test-one" headline="Test One" image="/compass-explain-plan-with-index-raw-json.png" link="https://docs.mongodb.com/guides/server/delete" checksum="e8d907020488a0b0ba070ae3eeb86aae2713a61cc5bb28346c023cb505cced3c" />
        <directive name="cardgroup-card" cardid="test-two" headline="Test Two" image="/compass-explain-plan-with-index-raw-json.png" link="https://docs.mongodb.com/guides/server/update" checksum="e8d907020488a0b0ba070ae3eeb86aae2713a61cc5bb28346c023cb505cced3c" />
        </directive>
        </root>""",
    )


def test_cardgroup_invalid_yaml() -> None:
    path = ROOT_PATH.joinpath(Path("test.rst"))
    project_config = ProjectConfig(ROOT_PATH, "", source="./")
    parser = rstparser.Parser(project_config, JSONVisitor)
    page, diagnostics = parse_rst(
        parser,
        path,
        """
.. card-group::

    cards:

    - id test-one
      headline: Test One
      image: /compass-explain-plan-with-index-raw-json.png
      link: https://docs.mongodb.com/guides/server/delete
""",
    )
    page.finish(diagnostics)
    assert len(diagnostics) == 1
    assert isinstance(diagnostics[0], ErrorParsingYAMLFile)
    assert diagnostics[0].start[0] == 5


def test_toctree() -> None:
    path = ROOT_PATH.joinpath(Path("test.rst"))
    project_config = ProjectConfig(ROOT_PATH, "", source="./")
    parser = rstparser.Parser(project_config, JSONVisitor)

    page, diagnostics = parse_rst(
        parser,
        path,
        """
.. toctree::
    :titlesonly:

    Title here </test1>
    /test2/faq
    URL with title <https://docs.atlas.mongodb.com>
    <https://docs.mongodb.com/stitch>
""",
    )
    page.finish(diagnostics)

    # MESSAGE need to create a toctree diagnostic
    assert len(diagnostics) == 1 and "toctree" in diagnostics[0].message
    check_ast_testing_string(
        page.ast,
        """<root>
        <directive name="toctree" titlesonly="True" entries="[{'title': 'Title here', 'slug': '/test1'}, {'slug': '/test2/faq'}, {'title': 'URL with title', 'url': 'https://docs.atlas.mongodb.com'}]" />
        </root>""",
    )


def test_callable_target() -> None:
    path = ROOT_PATH.joinpath(Path("test.rst"))
    project_config = ProjectConfig(ROOT_PATH, "", source="./")
    parser = rstparser.Parser(project_config, JSONVisitor)

    page, diagnostics = parse_rst(
        parser,
        path,
        """
.. method:: db.collection.ensureIndex(keys, options)

   Creates an index on the specified field if the index does not already exist.

* :method:`db.collection.ensureIndex(keys, options)`
* :method:`db.collection.ensureIndex()`
""",
    )
    page.finish(diagnostics)
    assert diagnostics == []
    check_ast_testing_string(
        page.ast,
        """
<root>
    <target domain="mongodb" name="method">
    <directive_argument><literal><text>db.collection.ensureIndex(keys, options)</text></literal></directive_argument>
    <target_identifier ids="['db.collection.ensureIndex']"><text>db.collection.ensureIndex()</text></target_identifier>
    <paragraph>
    <text>Creates an index on the specified field if the index does not already exist.</text>
    </paragraph>
    </target>
    <list>
    <listItem><paragraph>
        <ref_role domain="mongodb" name="method" target="db.collection.ensureIndex"><literal /></ref_role>
    </paragraph></listItem>
    <listItem><paragraph>
        <ref_role domain="mongodb" name="method" target="db.collection.ensureIndex"><literal /></ref_role>
    </paragraph></listItem>
    </list>
</root>""",
    )


def test_no_weird_targets() -> None:
    path = ROOT_PATH.joinpath(Path("test.rst"))
    project_config = ProjectConfig(ROOT_PATH, "", source="./")
    parser = rstparser.Parser(project_config, JSONVisitor)

    page, diagnostics = parse_rst(
        parser,
        path,
        """
`universal link <ios-universal-links_>`_

`universal link <ios-universal-links_>`_

.. _ios-universal-links: https://developer.apple.com/library/content/documentation/General/Conceptual/AppSearch/UniversalLinks.html
""",
    )
    page.finish(diagnostics)
    assert len(diagnostics) == 2
    assert isinstance(diagnostics[0], InvalidURL) and isinstance(
        diagnostics[1], InvalidURL
    )


def test_dates() -> None:
    path = ROOT_PATH.joinpath(Path("test.rst"))
    project_config = ProjectConfig(ROOT_PATH, "", source="./")
    parser = rstparser.Parser(project_config, JSONVisitor)

    page, diagnostics = parse_rst(
        parser,
        path,
        """
.. pubdate:: 2020-03-04

.. updated-date:: March 5, 2020
""",
    )
    page.finish(diagnostics)
    assert len(diagnostics) == 1
    check_ast_testing_string(
        page.ast,
        """
<root>
    <directive name="pubdate" date="2020-03-04"></directive>
    <directive name="updated-date"></directive>
</root>
""",
    )


def test_problematic() -> None:
    """Test that "<problematic>" nodes by the docutils parser --- typically when a
       role isn't known --- are excluded from the output AST. We might change this
       behavior, but for now we should define it."""
    path = ROOT_PATH.joinpath(Path("test.rst"))
    project_config = ProjectConfig(ROOT_PATH, "", source="./")
    parser = rstparser.Parser(project_config, JSONVisitor)

    page, diagnostics = parse_rst(
        parser,
        path,
        """
:bad-role-unknown:`Server write commands </server_write_commands.rst>`
""",
    )
    page.finish(diagnostics)
    assert len(diagnostics) == 1
    check_ast_testing_string(page.ast, "<root><paragraph></paragraph></root>")


def test_definition_list() -> None:
    path = ROOT_PATH.joinpath(Path("test.rst"))
    project_config = ProjectConfig(ROOT_PATH, "", source="./")
    parser = rstparser.Parser(project_config, JSONVisitor)

    page, diagnostics = parse_rst(
        parser,
        path,
        """
A term
  A definition for this term.

``Another term``
  A definition for *THIS* term.""",
    )

    assert not diagnostics

    check_ast_testing_string(
        page.ast,
        """
<root>
    <definitionList>
        <definitionListItem>
            <term><text>A term</text></term>
            <paragraph><text>A definition for this term.</text></paragraph>
        </definitionListItem>
        <definitionListItem>
            <term><literal><text>Another term</text></literal></term>
            <paragraph><text>A definition for </text><emphasis><text>THIS</text></emphasis><text> term.</text></paragraph>
        </definitionListItem>
    </definitionList>
</root>
""",
    )<|MERGE_RESOLUTION|>--- conflicted
+++ resolved
@@ -7,13 +7,10 @@
     InvalidURL,
     DocUtilsParseError,
     MalformedGlossary,
-<<<<<<< HEAD
     ExpectedPathArg,
     InvalidLiteralInclude,
     CannotOpenFile,
-=======
     ErrorParsingYAMLFile,
->>>>>>> 82ffeba0
 )
 from .parser import parse_rst, JSONVisitor
 
