--- conflicted
+++ resolved
@@ -1723,20 +1723,38 @@
     )
 
 
-<<<<<<< HEAD
+def test_required_option() -> None:
+    path = ROOT_PATH.joinpath(Path("test.rst"))
+    project_config = ProjectConfig(ROOT_PATH, "", source="./")
+    parser = rstparser.Parser(project_config, JSONVisitor)
+
+    page, diagnostics = parse_rst(
+        parser,
+        path,
+        """
+.. figure:: compass-create-database.png""",
+    )
+    assert [type(d) for d in diagnostics] == [DocUtilsParseError]
+
+    page, diagnostics = parse_rst(
+        parser,
+        path,
+        """
+.. figure:: compass-create-database.png
+    :alt: alt text""",
+    )
+    assert [type(d) for d in diagnostics] == []
+
+
 def test_fields() -> None:
-=======
-def test_required_option() -> None:
->>>>>>> 7ed8c019
-    path = ROOT_PATH.joinpath(Path("test.rst"))
-    project_config = ProjectConfig(ROOT_PATH, "", source="./")
-    parser = rstparser.Parser(project_config, JSONVisitor)
-
-    page, diagnostics = parse_rst(
-        parser,
-        path,
-        """
-<<<<<<< HEAD
+    path = ROOT_PATH.joinpath(Path("test.rst"))
+    project_config = ProjectConfig(ROOT_PATH, "", source="./")
+    parser = rstparser.Parser(project_config, JSONVisitor)
+
+    page, diagnostics = parse_rst(
+        parser,
+        path,
+        """
 .. method:: utils.jwt.encode()
 
    Generates an encoded JSON Web Token string for the ``payload`` based
@@ -1765,17 +1783,10 @@
     )
 
     # Test invalid field
-=======
-.. figure:: compass-create-database.png""",
-    )
-    assert [type(d) for d in diagnostics] == [DocUtilsParseError]
-
->>>>>>> 7ed8c019
-    page, diagnostics = parse_rst(
-        parser,
-        path,
-        """
-<<<<<<< HEAD
+    page, diagnostics = parse_rst(
+        parser,
+        path,
+        """
 .. method:: utils.crypto.encrypt()
 
    Generates an encrypted text string from the provided text using the
@@ -1800,10 +1811,4 @@
     <field_list></field_list>
     </target>
 </root>""",
-    )
-=======
-.. figure:: compass-create-database.png
-    :alt: alt text""",
-    )
-    assert [type(d) for d in diagnostics] == []
->>>>>>> 7ed8c019
+    )