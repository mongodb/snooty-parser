from pathlib import Path
from . import rstparser
from .util_test import check_ast_testing_string
from .types import Diagnostic, ProjectConfig
from .parser import parse_rst, JSONVisitor

ROOT_PATH = Path("test_data")


def test_tabs() -> None:
    tabs_path = ROOT_PATH.joinpath(Path("test_tabs.rst"))
    project_config = ProjectConfig(ROOT_PATH, "")
    parser = rstparser.Parser(project_config, JSONVisitor)
    page, diagnostics = parse_rst(parser, tabs_path, None)
    page.finish(diagnostics)

    check_ast_testing_string(
        page.ast,
        """<root>
        <directive name="tabs" hidden="True"><directive name="tab" tabid="bionic"><text>Ubuntu 18.04 (Bionic)</text>
        <paragraph><text>Bionic content</text></paragraph></directive>
        <directive name="tab" tabid="xenial"><text>Ubuntu 16.04 (Xenial)</text><paragraph><text>
        Xenial content</text></paragraph></directive>
        <directive name="tab" tabid="trusty"><text>Ubuntu 14.04 (Trusty)</text><paragraph><text>
        Trusty content</text></paragraph></directive></directive>
        <directive name="tabs" tabset="platforms"><directive name="tab" tabid="windows">
        <paragraph><text>Windows content</text></paragraph></directive></directive>
        <directive name="tabs" tabset="platforms"><directive name="tab" tabid="windows">
        <paragraph><text>Windows content</text></paragraph></directive></directive>
        <directive name="tabs" tabset="platforms"><directive name="tab" tabid="windows">
        <paragraph><text>Windows content</text></paragraph></directive></directive>
        <directive name="tabs" hidden="True"><directive name="tab" tabid="trusty">
        <text>Ubuntu 14.04 (Trusty)</text><paragraph><text>
        Trusty content</text></paragraph></directive>
        <directive name="tab" tabid="xenial"><text>Ubuntu 16.04 (Xenial)</text><paragraph><text>
        Xenial content</text></paragraph></directive></directive>
        </root>""",
    )

    assert (
        len(diagnostics) == 1
        and diagnostics[0].message.startswith("Unexpected field")
        and diagnostics[0].start[0] == 61
    )


def test_codeblock() -> None:
    tabs_path = ROOT_PATH.joinpath(Path("test.rst"))
    project_config = ProjectConfig(ROOT_PATH, "")
    parser = rstparser.Parser(project_config, JSONVisitor)

    # Test a simple code-block
    page, diagnostics = parse_rst(
        parser,
        tabs_path,
        """
.. code-block:: sh

   foo bar
     indented
   end""",
    )
    page.finish(diagnostics)
    assert diagnostics == []
    check_ast_testing_string(
        page.ast,
        """<root>
        <code lang="sh" copyable="True">foo bar\n  indented\nend</code>
        </root>""",
    )

    # Test parsing of emphasize-lines
    page, diagnostics = parse_rst(
        parser,
        tabs_path,
        """
.. code-block:: sh
   :copyable: false
   :emphasize-lines: 1, 2-3

   foo
   bar
   baz""",
    )
    page.finish(diagnostics)
    assert diagnostics == []
    check_ast_testing_string(
        page.ast,
        """<root>
        <code lang="sh" emphasize_lines="[(1, 1), (2, 3)]">foo\nbar\nbaz</code>
        </root>""",
    )

    # Test handling of out-of-range lines
    page, diagnostics = parse_rst(
        parser,
        tabs_path,
        """
.. code-block:: sh
   :emphasize-lines: 10

   foo""",
    )
    page.finish(diagnostics)
    assert diagnostics[0].severity == Diagnostic.Level.warning


def test_literalinclude() -> None:
    path = ROOT_PATH.joinpath(Path("test.rst"))
    project_config = ProjectConfig(ROOT_PATH, "", source="./")
    parser = rstparser.Parser(project_config, JSONVisitor)

    # Test a simple code-block
    page, diagnostics = parse_rst(
        parser,
        path,
        """
.. literalinclude:: /driver-examples/pythonexample.py
   :dedent:
   :start-after: Start Example 3
   :end-before: End Example 3
""",
    )
    page.finish(diagnostics)
    assert diagnostics == []
    check_ast_testing_string(
        page.ast,
        """<root>
<code lang="py">db.inventory.insert_many([
    {"item": "journal",
     "qty": 25,
     "tags": ["blank", "red"],
     "size": {"h": 14, "w": 21, "uom": "cm"}},\n
    {"item": "mat",
     "qty": 85,
     "tags": ["gray"],
     "size": {"h": 27.9, "w": 35.5, "uom": "cm"}},\n
    {"item": "mousepad",
     "qty": 25,
     "tags": ["gel", "blue"],
     "size": {"h": 19, "w": 22.85, "uom": "cm"}}])</code>
</root>""",
    )

    # Test bad code-blocks
    page, diagnostics = parse_rst(
        parser,
        path,
        """
.. literalinclude:: /driver-examples/pythonexample.py
   :start-after: Start Example 0
   :end-before: End Example 3
""",
    )
    page.finish(diagnostics)
    assert len(diagnostics) == 1

    page, diagnostics = parse_rst(
        parser,
        path,
        """
.. literalinclude:: /driver-examples/pythonexample.py
   :start-after: Start Example 3
   :end-before: End Example 0
""",
    )
    page.finish(diagnostics)
    assert len(diagnostics) == 1

    page, diagnostics = parse_rst(
        parser,
        path,
        """
.. literalinclude:: /driver-examples/garbagnrekvjisd.py
""",
    )
    page.finish(diagnostics)
    assert len(diagnostics) == 1


def test_include() -> None:
    path = ROOT_PATH.joinpath(Path("test.rst"))
    project_config = ProjectConfig(ROOT_PATH, "", source="./")
    parser = rstparser.Parser(project_config, JSONVisitor)

    # Test good include
    page, diagnostics = parse_rst(
        parser,
        path,
        """
.. include:: /driver-examples/rstexample.rst
        """,
    )
    page.finish(diagnostics)
    assert diagnostics == []

    # Test generated include
    page, diagnostics = parse_rst(
        parser,
        path,
        """
.. include:: /driver-examples/steps/generated-include.rst
        """,
    )
    page.finish(diagnostics)
    assert diagnostics == []

    # Test bad include
    page, diagnostics = parse_rst(
        parser,
        path,
        """
.. include:: /driver-examples/fake-include.rst
        """,
    )
    page.finish(diagnostics)
    assert len(diagnostics) == 1


def test_admonition() -> None:
    path = ROOT_PATH.joinpath(Path("test.rst"))
    project_config = ProjectConfig(ROOT_PATH, "", source="./")
    parser = rstparser.Parser(project_config, JSONVisitor)

    page, diagnostics = parse_rst(
        parser,
        path,
        """
.. note::
   * foo
   * bar
""",
    )
    page.finish(diagnostics)
    assert diagnostics == []
    check_ast_testing_string(
        page.ast,
        """<root>
        <directive name="note">
        <list><listItem><paragraph><text>foo</text></paragraph></listItem>
        <listItem><paragraph><text>bar</text></paragraph></listItem></list>
        </directive>
        </root>""",
    )


def test_toml_replacement() -> None:
    path = ROOT_PATH.joinpath(Path("test.rst"))
    project_config = ProjectConfig(
        ROOT_PATH,
        "",
        source="./",
        substitutions={"yaml": "*Yet Another Markup Language*"},
    )
    parser = rstparser.Parser(project_config, JSONVisitor)
    substitution_nodes = {}
    for k, v in project_config.substitutions.items():
        node, diagnostics = parse_rst(parser, ROOT_PATH, v)
        substitution_nodes[k] = node.ast

    project_config.substitution_nodes = substitution_nodes
    parser = rstparser.Parser(project_config, JSONVisitor)

    page, diagnostics = parse_rst(
        parser,
        path,
        """
|yaml| ain't markup language.
""",
    )
    assert diagnostics == []
    check_ast_testing_string(
        page.ast,
        """<root>
        <paragraph>
        <substitution_reference>
        <emphasis><text>Yet Another Markup Language</text></emphasis>
        </substitution_reference>
        <text>ain't markup language.</text>
        </paragraph>
        </root>""",
    )

    page, diagnostics = parse_rst(
        parser,
        path,
        """
Testing an |undefined| substitution here.
""",
    )
    assert diagnostics == []
    check_ast_testing_string(
        page.ast,
        """<root>
        <paragraph>
        <text>Testing an </text>
        <substitution_reference name="undefined" />
        <text> substitution here.</text>
        </paragraph>
        </root>""",
    )


def test_rst_replacement() -> None:
    path = ROOT_PATH.joinpath(Path("test.rst"))
    project_config = ProjectConfig(ROOT_PATH, "", source="./")
    parser = rstparser.Parser(project_config, JSONVisitor)

    page, diagnostics = parse_rst(
        parser,
        path,
        """
.. |new version| replace:: 3.4

foo |new version| bar
""",
    )
    page.finish(diagnostics)
    assert diagnostics == []
    check_ast_testing_string(
        page.ast,
        """<root>
        <substitution_definition name="new version">
        <text>3.4</text>
        </substitution_definition>
        <paragraph>
        <text>foo </text>
        <substitution_reference name="new version"></substitution_reference>
        <text> bar</text>
        </paragraph>
        </root>""",
    )

    page, diagnostics = parse_rst(
        parser,
        path,
        """
.. |double arrow ->| unicode:: foo U+27A4 U+27A4 .. double arrow

foo |double arrow ->| bar
""",
    )
    page.finish(diagnostics)
    assert diagnostics == []
    check_ast_testing_string(
        page.ast,
        """<root>
        <substitution_definition name="double arrow ->">
        <text>foo</text><text>➤</text><text>➤</text>
        </substitution_definition>
        <paragraph>
        <text>foo </text>
        <substitution_reference name="double arrow ->"></substitution_reference>
        <text> bar</text>
        </paragraph>
        </root>""",
    )

    # Ensure that the parser doesn't emit warnings about unresolvable substitution references
    page, diagnostics = parse_rst(parser, path, "foo |bar|")
    page.finish(diagnostics)
    assert diagnostics == []
    check_ast_testing_string(
        page.ast,
        """<root>
        <paragraph>
        <text>foo </text>
        <substitution_reference name="bar"></substitution_reference>
        </paragraph>
        </root>""",
    )


def test_roles() -> None:
    path = ROOT_PATH.joinpath(Path("test.rst"))
    project_config = ProjectConfig(ROOT_PATH, "", source="./")
    parser = rstparser.Parser(project_config, JSONVisitor)

    # Test both forms of :manual: (an extlink), :rfc: (explicit title),
    # :binary: (rstobject), and :guilabel: (plain text)
    page, diagnostics = parse_rst(
        parser,
        path,
        """
* :manual:`/introduction/`
* :manual:`Introduction to MongoDB </introduction/>`
* :rfc:`1149`
* :rfc:`RFC-1149 <1149>`
* :binary:`~bin.mongod`
* :binary:`mongod <~bin.mongod>`
* :guilabel:`Test <foo>`
""",
    )
    page.finish(diagnostics)
    assert diagnostics == []
    check_ast_testing_string(
        page.ast,
        """<root>
            <list>
            <listItem>
            <paragraph>
            <reference refuri="https://docs.mongodb.com/manual/introduction/">
            <text>https://docs.mongodb.com/manual/introduction/</text>
            </reference>
            </paragraph>
            </listItem>
            <listItem>
            <paragraph>
            <reference refuri="https://docs.mongodb.com/manual/introduction/">
            <text>Introduction to MongoDB</text></reference></paragraph>
            </listItem>
            <listItem>
            <paragraph>
            <role name="rfc" target="1149"></role>
            </paragraph>
            </listItem>
            <listItem>
            <paragraph>
            <role name="rfc"
                  label="{'type': 'text', 'value': 'RFC-1149', 'position': {'start': {'line': 5}}}"
                  target="1149"></role>
            </paragraph>
            </listItem>
            <listItem>
            <paragraph>
            <role name="binary" target="~bin.mongod"></role>
            </paragraph>
            </listItem>
            <listItem>
            <paragraph>
            <role name="binary"
                  label="{'type': 'text', 'value': 'mongod', 'position': {'start': {'line': 7}}}"
                  target="~bin.mongod"></role>
            </paragraph>
            </listItem>
            <listItem>
            <paragraph>
            <role name="guilabel"
                  label="{'type': 'text', 'value': 'Test &lt;foo&gt;', 'position': {'start': {'line': 8}}}">
            </role>
            </paragraph>
            </listItem>
            </list>
            </root>""",
    )


def test_doc_role() -> None:
    project_root = ROOT_PATH.joinpath("test_project")
    path = project_root.joinpath(Path("source/test.rst")).resolve()
    project_config = ProjectConfig(project_root, "")
    parser = rstparser.Parser(project_config, JSONVisitor)

    # Test bad text
    page, diagnostics = parse_rst(
        parser,
        path,
        """
* :doc:`Testing it <fake-text>`
* :doc:`Testing this </fake-text>`
* :doc:`Testing that <./fake-text>`
* :doc:`fake-text`
* :doc:`/fake-text`
* :doc:`./fake-text`
""",
    )
    page.finish(diagnostics)
    assert len(diagnostics) == 6

    # Test valid text
    page, diagnostics = parse_rst(
        parser,
        path,
        """
* :doc:`Testing this </index>`
* :doc:`Testing that <./../source/index>`
* :doc:`index`
* :doc:`/index`
* :doc:`./../source/index`
* :doc:`/index/`
""",
    )
    page.finish(diagnostics)
    assert diagnostics == []
    check_ast_testing_string(
        page.ast,
        """
        <root>
        <list>
        <listItem>
        <paragraph>
        <role name="doc"
              label="{'type': 'text', 'value': 'Testing this', 'position': {'start': {'line': 2}}}"
              target="/index"></role>
        </paragraph>
        </listItem>
        <listItem>
        <paragraph>
        <role name="doc"
              label="{'type': 'text', 'value': 'Testing that', 'position': {'start': {'line': 3}}}"
              target="./../source/index"></role>
        </paragraph>
        </listItem>
        <listItem>
        <paragraph>
        <role name="doc" target="index"></role>
        </paragraph>
        </listItem>
        <listItem>
        <paragraph>
        <role name="doc" target="/index"></role>
        </paragraph>
        </listItem>
        <listItem>
        <paragraph>
        <role name="doc" target="./../source/index"></role>
        </paragraph>
        </listItem>
        <listItem>
        <paragraph>
        <role name="doc" target="/index/"></role>
        </paragraph>
        </listItem>
        </list>
        </root>""",
    )


def test_accidental_indentation() -> None:
    path = ROOT_PATH.joinpath(Path("test.rst"))
    project_config = ProjectConfig(ROOT_PATH, "", source="./")
    parser = rstparser.Parser(project_config, JSONVisitor)

    page, diagnostics = parse_rst(
        parser,
        path,
        """
.. note::

   This is

     a

   test
""",
    )
    page.finish(diagnostics)
    assert len(diagnostics) == 1
    check_ast_testing_string(
        page.ast,
        """<root>
        <directive name="note">
        <paragraph><text>This is</text></paragraph>
        <paragraph><text>a</text></paragraph>
        <paragraph><text>test</text></paragraph>
        </directive>
        </root>""",
    )

    page, diagnostics = parse_rst(
        parser,
        path,
        """
.. list-table::
   :widths: 50 25 25
   :stub-columns: 1

    * - Windows (32- and 64-bit) # ERROR HERE
      - Windows 7 or later
      - Windows Server 2008 R2 or later

   * - macOS (64-bit)
     - 10.10 or later
     -
""",
    )
    page.finish(diagnostics)
    assert len(diagnostics) == 1


def test_cond() -> None:
    path = ROOT_PATH.joinpath(Path("test.rst"))
    project_config = ProjectConfig(ROOT_PATH, "", source="./")
    parser = rstparser.Parser(project_config, JSONVisitor)

    page, diagnostics = parse_rst(
        parser,
        path,
        """
.. cond:: (not man) or html

   .. note::

      A note.

.. cond:: man

   .. note::

      Another note.
""",
    )
    page.finish(diagnostics)
    assert len(diagnostics) == 0
    check_ast_testing_string(
        page.ast,
        """<root>
        <directive name="cond">
        <text>(not man) or html</text>
        <directive name="note"><paragraph><text>A note.</text></paragraph></directive>
        </directive>
        <directive name="cond">
        <text>man</text>
        <directive name="note"><paragraph><text>Another note.</text></paragraph></directive>
        </directive>
        </root>""",
    )


<<<<<<< HEAD
def test_cardgroup() -> None:
=======
def test_version() -> None:
>>>>>>> 6d0a1a8b
    path = ROOT_PATH.joinpath(Path("test.rst"))
    project_config = ProjectConfig(ROOT_PATH, "", source="./")
    parser = rstparser.Parser(project_config, JSONVisitor)

    page, diagnostics = parse_rst(
        parser,
        path,
        """
<<<<<<< HEAD
.. card-group::
    :type: small

    cards:

    - id: test-one
      headline: Test One
      image: /compass-explain-plan-with-index-raw-json.png
      link: https://docs.mongodb.com/guides/server/delete

    - id: test-two
      headline: Test Two
      image: /compass-explain-plan-with-index-raw-json.png
      link: https://docs.mongodb.com/guides/server/update
=======
.. versionchanged:: 2.0
    This is some modified content.

    This is a child that should also be rendered here.

This paragraph is not a child.
""",
    )
    page.finish(diagnostics)
    assert len(diagnostics) == 0
    check_ast_testing_string(
        page.ast,
        """<root>
        <directive name="versionchanged">
        <text>
        2.0
        </text>
        <text>
        This is some modified content.
        </text>
        <paragraph>
        <text>This is a child that should also be rendered here.</text>
        </paragraph>
        </directive>
        <paragraph>
        <text>This paragraph is not a child.</text>
        </paragraph>
        </root>""",
    )

    page, diagnostics = parse_rst(
        parser,
        path,
        """
.. deprecated:: 1.8

A new paragraph.
>>>>>>> 6d0a1a8b
""",
    )
    page.finish(diagnostics)
    assert len(diagnostics) == 0
    check_ast_testing_string(
        page.ast,
        """<root>
<<<<<<< HEAD
        <directive name="card-group" type="small">
        <directive name="cardgroup-card" cardid="test-one" headline="Test One" image="/compass-explain-plan-with-index-raw-json.png" link="https://docs.mongodb.com/guides/server/delete" checksum="e8d907020488a0b0ba070ae3eeb86aae2713a61cc5bb28346c023cb505cced3c" />
        <directive name="cardgroup-card" cardid="test-two" headline="Test Two" image="/compass-explain-plan-with-index-raw-json.png" link="https://docs.mongodb.com/guides/server/update" checksum="e8d907020488a0b0ba070ae3eeb86aae2713a61cc5bb28346c023cb505cced3c" />
        </directive>
=======
        <directive name="deprecated">
        <text>
        1.8
        </text>
        </directive>
        <paragraph>
        <text>A new paragraph.</text>
        </paragraph>
        </root>""",
    )

    page, diagnostics = parse_rst(
        parser,
        path,
        """
.. versionadded:: 2.1
    A description that includes *emphasized* text.

    A child paragraph.
""",
    )
    page.finish(diagnostics)
    assert len(diagnostics) == 0
    check_ast_testing_string(
        page.ast,
        """<root>
        <directive name="versionadded">
        <text>
        2.1
        </text>
        <text>A description that includes </text>
        <emphasis><text>emphasized</text></emphasis>
        <text> text.</text>
        <paragraph>
        <text>A child paragraph.</text>
        </paragraph>
        </directive>
        </root>""",
    )


def test_footnote() -> None:
    path = ROOT_PATH.joinpath(Path("test.rst"))
    project_config = ProjectConfig(ROOT_PATH, "", source="./")
    parser = rstparser.Parser(project_config, JSONVisitor)

    page, diagnostics = parse_rst(
        parser,
        path,
        """
.. [#footnote-test]

    This is an example of what a footnote looks like.

    It may have multiple children.
""",
    )
    page.finish(diagnostics)
    assert diagnostics == []
    check_ast_testing_string(
        page.ast,
        """<root>
        <footnote id="footnote-test" name="footnote-test">
        <paragraph>
        <text>This is an example of what a footnote looks like.</text>
        </paragraph>
        <paragraph>
        <text>It may have multiple children.</text>
        </paragraph>
        </footnote>
        </root>""",
    )


def test_footnote_reference() -> None:
    path = ROOT_PATH.joinpath(Path("test.rst"))
    project_config = ProjectConfig(ROOT_PATH, "", source="./")
    parser = rstparser.Parser(project_config, JSONVisitor)

    page, diagnostics = parse_rst(
        parser,
        path,
        """
This is a footnote [#test-footnote]_ in use.
""",
    )
    page.finish(diagnostics)
    assert diagnostics == []
    check_ast_testing_string(
        page.ast,
        """<root>
        <paragraph>
        <text>This is a footnote</text>
        <footnote_reference id="id1" refname="test-footnote" />
        <text> in use.</text>
        </paragraph>
>>>>>>> 6d0a1a8b
        </root>""",
    )<|MERGE_RESOLUTION|>--- conflicted
+++ resolved
@@ -617,35 +617,15 @@
     )
 
 
-<<<<<<< HEAD
-def test_cardgroup() -> None:
-=======
 def test_version() -> None:
->>>>>>> 6d0a1a8b
-    path = ROOT_PATH.joinpath(Path("test.rst"))
-    project_config = ProjectConfig(ROOT_PATH, "", source="./")
-    parser = rstparser.Parser(project_config, JSONVisitor)
-
-    page, diagnostics = parse_rst(
-        parser,
-        path,
-        """
-<<<<<<< HEAD
-.. card-group::
-    :type: small
-
-    cards:
-
-    - id: test-one
-      headline: Test One
-      image: /compass-explain-plan-with-index-raw-json.png
-      link: https://docs.mongodb.com/guides/server/delete
-
-    - id: test-two
-      headline: Test Two
-      image: /compass-explain-plan-with-index-raw-json.png
-      link: https://docs.mongodb.com/guides/server/update
-=======
+    path = ROOT_PATH.joinpath(Path("test.rst"))
+    project_config = ProjectConfig(ROOT_PATH, "", source="./")
+    parser = rstparser.Parser(project_config, JSONVisitor)
+
+    page, diagnostics = parse_rst(
+        parser,
+        path,
+        """
 .. versionchanged:: 2.0
     This is some modified content.
 
@@ -683,7 +663,6 @@
 .. deprecated:: 1.8
 
 A new paragraph.
->>>>>>> 6d0a1a8b
 """,
     )
     page.finish(diagnostics)
@@ -691,12 +670,6 @@
     check_ast_testing_string(
         page.ast,
         """<root>
-<<<<<<< HEAD
-        <directive name="card-group" type="small">
-        <directive name="cardgroup-card" cardid="test-one" headline="Test One" image="/compass-explain-plan-with-index-raw-json.png" link="https://docs.mongodb.com/guides/server/delete" checksum="e8d907020488a0b0ba070ae3eeb86aae2713a61cc5bb28346c023cb505cced3c" />
-        <directive name="cardgroup-card" cardid="test-two" headline="Test Two" image="/compass-explain-plan-with-index-raw-json.png" link="https://docs.mongodb.com/guides/server/update" checksum="e8d907020488a0b0ba070ae3eeb86aae2713a61cc5bb28346c023cb505cced3c" />
-        </directive>
-=======
         <directive name="deprecated">
         <text>
         1.8
@@ -793,6 +766,43 @@
         <footnote_reference id="id1" refname="test-footnote" />
         <text> in use.</text>
         </paragraph>
->>>>>>> 6d0a1a8b
+        </root>""",
+    )
+
+
+def test_cardgroup() -> None:
+    path = ROOT_PATH.joinpath(Path("test.rst"))
+    project_config = ProjectConfig(ROOT_PATH, "", source="./")
+    parser = rstparser.Parser(project_config, JSONVisitor)
+
+    page, diagnostics = parse_rst(
+        parser,
+        path,
+        """
+.. card-group::
+    :type: small
+
+    cards:
+
+    - id: test-one
+      headline: Test One
+      image: /compass-explain-plan-with-index-raw-json.png
+      link: https://docs.mongodb.com/guides/server/delete
+
+    - id: test-two
+      headline: Test Two
+      image: /compass-explain-plan-with-index-raw-json.png
+      link: https://docs.mongodb.com/guides/server/update
+""",
+    )
+    page.finish(diagnostics)
+    assert len(diagnostics) == 0
+    check_ast_testing_string(
+        page.ast,
+        """<root>
+        <directive name="card-group" type="small">
+        <directive name="cardgroup-card" cardid="test-one" headline="Test One" image="/compass-explain-plan-with-index-raw-json.png" link="https://docs.mongodb.com/guides/server/delete" checksum="e8d907020488a0b0ba070ae3eeb86aae2713a61cc5bb28346c023cb505cced3c" />
+        <directive name="cardgroup-card" cardid="test-two" headline="Test Two" image="/compass-explain-plan-with-index-raw-json.png" link="https://docs.mongodb.com/guides/server/update" checksum="e8d907020488a0b0ba070ae3eeb86aae2713a61cc5bb28346c023cb505cced3c" />
+        </directive>
         </root>""",
     )