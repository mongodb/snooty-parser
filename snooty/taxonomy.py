from dataclasses import asdict, dataclass
from typing import ClassVar, List, Optional, Sequence, Tuple

import tomli

from . import util
from .flutter import check_type, checked


@checked
@dataclass
class FacetDefinition:
    name: str
    display_name: Optional[str]


@checked
@dataclass
class TargetProductDefinition:
    name: str
    display_name: Optional[str]
    sub_product: Optional[List[FacetDefinition]]
    version: Optional[List[FacetDefinition]]


@checked
@dataclass
class TaxonomySpec:
<<<<<<< HEAD
    genres: List[FacetDefinition]
    target_products: List[TargetProductDefinition]
    programming_languages: List[FacetDefinition]
=======
    genre: List[FacetDefinition]
    target_product: List[TargetProductDefinition]
    programming_language: List[FacetDefinition]
>>>>>>> 5fe1b11d

    TAXONOMY_SPEC: ClassVar[Optional["TaxonomySpec"]] = None

    @classmethod
    def get_taxonomy(cls) -> "TaxonomySpec":
        if not cls.TAXONOMY_SPEC:
            path = util.PACKAGE_ROOT.joinpath("taxonomy.toml")
            taxonomy = check_type(cls, tomli.loads(path.read_text(encoding="utf-8")))
            cls.TAXONOMY_SPEC = taxonomy
        return cls.TAXONOMY_SPEC

    @classmethod
    def validate_key_value_pairs(
        cls, facet_str_pairs: Sequence[Tuple[str, str]]
    ) -> None:
        taxonomy_ref = asdict(cls.get_taxonomy())
        # convert facet_str_pairs to List so we can call .pop() and copy
        facet_pairs = list(facet_str_pairs)
        try:
            while facet_pairs:
                key, value = facet_pairs.pop()
                list_values = taxonomy_ref[key] or []
                found_values = [
                    x for x in list_values if x == value or x["name"] == value
                ]
                taxonomy_ref = found_values[0]
        except Exception as e:
            raise KeyError(e)<|MERGE_RESOLUTION|>--- conflicted
+++ resolved
@@ -26,15 +26,9 @@
 @checked
 @dataclass
 class TaxonomySpec:
-<<<<<<< HEAD
-    genres: List[FacetDefinition]
-    target_products: List[TargetProductDefinition]
-    programming_languages: List[FacetDefinition]
-=======
     genre: List[FacetDefinition]
     target_product: List[TargetProductDefinition]
     programming_language: List[FacetDefinition]
->>>>>>> 5fe1b11d
 
     TAXONOMY_SPEC: ClassVar[Optional["TaxonomySpec"]] = None
 
