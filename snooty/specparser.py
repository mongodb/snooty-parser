--- conflicted
+++ resolved
@@ -29,13 +29,11 @@
 #: Types of formatting that can be applied to a role.
 FormattingType = Enum("FormattingType", ("strong", "monospace", "emphasis"))
 
-<<<<<<< HEAD
+#: How the target should be preprocessed.
+TargetType = Enum("TargetType", ("plain", "callable", "cmdline_option"))
+
 #: Types of formatting to which date directives must conform.
 DateFormattingType = Enum("DateType", ("iso_8601"))
-=======
-#: How the target should be preprocessed.
-TargetType = Enum("TargetType", ("plain", "callable", "cmdline_option"))
->>>>>>> 4a04e209
 
 
 class _Inheritable(Protocol):
