--- conflicted
+++ resolved
@@ -160,14 +160,10 @@
     required_context: Optional[str]
     domain: Optional[str]
     deprecated: bool = field(default=False)
-<<<<<<< HEAD
-    options: Dict[str, ArgumentType] = field(default_factory=MissingDict)
-    fields: List[ArgumentType] = field(default_factory=MissingList)
-=======
     options: Dict[str, Union[DirectiveOption, ArgumentType]] = field(
         default_factory=MissingDict
     )
->>>>>>> 7ed8c019
+    fields: List[ArgumentType] = field(default_factory=MissingList)
     name: str = field(default="")
     rstobject: "Optional[RstObject]" = field(default=None)
 
