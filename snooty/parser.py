--- conflicted
+++ resolved
@@ -518,10 +518,8 @@
                 self.diagnostics.append(Diagnostic.error(msg, util.get_line(node)))
         elif name == "toctree":
             doc["entries"] = node["entries"]
-<<<<<<< HEAD
         elif name in {"pubdate", "updated-date"}:
             doc["date"] = node["date"]
-=======
         elif domain == "devhub" and name == "author":
             image_argument = options.get("image")
 
@@ -542,7 +540,6 @@
                     msg = f'"{name}" could not open "{image_argument}": {os.strerror(err.errno)}'
                     self.diagnostics.append(Diagnostic.error(msg, util.get_line(node)))
 
->>>>>>> 4b109696
         if options:
             doc["options"] = options
 
