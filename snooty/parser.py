--- conflicted
+++ resolved
@@ -885,17 +885,12 @@
         semantic_parse, semantic_diagnostics = self.semantic_parser.run(self.pages)
 
         for fileid, page in self.semantic_parser.pages.items():
-<<<<<<< HEAD
             self.backend.on_update(self.prefix, self.build_identifiers, fileid, page)
+        for fileid, diagnostics in semantic_diagnostics.items():
+            self.backend.on_diagnostics(fileid, diagnostics)
         self.backend.on_update_metadata(
             self.prefix, self.build_identifiers, semantic_parse
         )
-=======
-            self.backend.on_update(self.prefix, fileid, page)
-        for fileid, diagnostics in semantic_diagnostics.items():
-            self.backend.on_diagnostics(fileid, diagnostics)
-        self.backend.on_update_metadata(self.prefix, semantic_parse)
->>>>>>> 9bb55ad9
 
     def _populate_include_nodes(
         self, nodes: List[Dict[str, Any]]
