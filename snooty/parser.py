import collections
import docutils.nodes
import logging
import multiprocessing
import os
import pwd
import subprocess
import threading
import yaml
from functools import partial
from pathlib import Path, PurePath
from typing import cast, Any, Dict, Tuple, Optional, Set, List, Iterable
from typing_extensions import Protocol
import docutils.utils
import watchdog.events
import networkx

<<<<<<< HEAD
from .flutter import check_type, LoadError
from . import gizaparser, rstparser, util
=======
from . import gizaparser, rstparser, semanticparser, util
>>>>>>> 0bca6615
from .gizaparser.nodes import GizaCategory
from .gizaparser.published_branches import PublishedBranches
from .types import (
    Diagnostic,
    SerializableType,
    EmbeddedRstParser,
    Page,
    StaticAsset,
    ProjectConfigError,
    ProjectConfig,
    PendingTask,
    FileId,
    Cache,
)

NO_CHILDREN = {"substitution_reference"}
RST_EXTENSIONS = {".rst", ".txt"}
logger = logging.getLogger(__name__)


class PendingLiteralInclude(PendingTask):
    """Transform a literal-include directive AST node into a code node."""

    def __init__(
        self,
        node: Dict[str, SerializableType],
        asset: StaticAsset,
        options: Dict[str, SerializableType],
    ) -> None:
        super().__init__(node)
        self.asset = asset
        self.options = options

    def __call__(self, diagnostics: List[Diagnostic], cache: Cache) -> None:
        """Load the literalinclude target text into our node."""
        # Use the cached node if our parameters match the cache entry
        options_key = hash(tuple(((k, v) for k, v in self.options.items())))
        entry = cache[(self.asset.fileid, options_key)]
        if entry is not None:
            assert isinstance(entry, dict)
            self.node.update(entry)
            return

        try:
            text = self.asset.path.read_text(encoding="utf-8")
        except OSError as err:
            diagnostics.append(
                self.error(f"Error opening {self.asset.fileid}: {err.strerror}")
            )
            return

        # Split the file into lines, and find our start-after query
        lines = text.split("\n")
        start_after = 0
        end_before = len(lines)
        if "start-after" in self.options:
            start_after_text = self.options["start-after"]
            assert isinstance(start_after_text, str)
            start_after = next(
                (idx for idx, line in enumerate(lines) if start_after_text in line), -1
            )
            if start_after < 0:
                diagnostics.append(
                    self.error(f'"{start_after_text}" not found in {self.asset.path}')
                )
                return

        # ...now find the end-before query
        if "end-before" in self.options:
            end_before_text = self.options["end-before"]
            assert isinstance(end_before_text, str)
            end_before = next(
                (
                    idx
                    for idx, line in enumerate(lines, start=start_after)
                    if end_before_text in line
                ),
                -1,
            )
            if end_before < 0:
                diagnostics.append(
                    self.error(f'"{end_before_text}" not found in {self.asset.path}')
                )
                return
            end_before -= start_after

        # Find the requested lines
        lines = lines[(start_after + 1) : end_before]

        # Deduce a reasonable dedent, if requested.
        if "dedent" in self.options:
            try:
                dedent = min(
                    len(line) - len(line.lstrip())
                    for line in lines
                    if len(line.lstrip()) > 0
                )
            except ValueError:
                # Handle the (unlikely) case where there are no non-empty lines
                dedent = 0
            lines = [line[dedent:] for line in lines]

        self.node.clear()
        lang = (
            self.options["language"]
            if "language" in self.options
            else self.asset.path.suffix.lstrip(".")
        )
        self.node.update(
            {
                "type": "code",
                "lang": lang,
                "copyable": "copyable" in self.options,
                "value": "\n".join(lines),
            }
        )

        if "emphasize_lines" in self.options:
            self.node["emphasize_lines"] = self.options["emphasize_lines"]

        # Update the cache with this node
        cache[(self.asset.fileid, options_key)] = self.node.copy()


class PendingFigure(PendingTask):
    """Add an image's checksum."""

    def __init__(self, node: Dict[str, SerializableType], asset: StaticAsset) -> None:
        super().__init__(node)
        self.asset = asset

    def __call__(self, diagnostics: List[Diagnostic], cache: Cache) -> None:
        """Compute this figure's checksum and store it in our node."""
        # Use the cached checksum if possible. Note that this does not currently
        # update the underlying asset: if the asset is used by the current backend,
        # the image will still have to be read.
        options = self.node.setdefault("options", {})
        assert isinstance(options, dict)
        entry = cache[(self.asset.fileid, 0)]
        if entry is not None:
            assert isinstance(entry, str)
            options["checksum"] = entry
            return

        try:
            checksum = self.asset.get_checksum()
            options["checksum"] = checksum
            cache[(self.asset.fileid, 0)] = checksum
        except OSError as err:
            diagnostics.append(
                self.error(f"Error opening {self.asset.fileid}: {err.strerror}")
            )


class JSONVisitor:
    """Node visitor that creates a JSON-serializable structure."""

    def __init__(
        self,
        project_config: ProjectConfig,
        docpath: PurePath,
        document: docutils.nodes.document,
    ) -> None:
        self.project_config = project_config
        self.docpath = docpath
        self.document = document
        self.state: List[Dict[str, Any]] = []
        self.diagnostics: List[Diagnostic] = []
        self.static_assets: Set[StaticAsset] = set()
        self.pending: List[PendingTask] = []

    def dispatch_visit(self, node: docutils.nodes.Node) -> None:
        node_name = node.__class__.__name__
        if node_name == "system_message":
            level = int(node["level"])
            if level >= 2:
                level = Diagnostic.Level.from_docutils(level)
                msg = node[0].astext()
                self.diagnostics.append(
                    Diagnostic.create(level, msg, util.get_line(node))
                )
            raise docutils.nodes.SkipNode()
        elif node_name in ("definition", "field_list"):
            return

        if node_name == "document":
            self.state.append(
                {"type": "root", "children": [], "position": {"start": {"line": 0}}}
            )
            return

        doc: Dict[str, SerializableType] = {
            "type": node_name,
            "position": {"start": {"line": util.get_line(node)}},
        }

        if node_name == "field":
            key = node.children[0].astext()
            value = node.children[1].astext()
            self.state[-1].setdefault("options", {})[key] = value
            raise docutils.nodes.SkipNode()
        elif node_name == "code":
            doc["type"] = "code"
            doc["lang"] = node["lang"]
            doc["copyable"] = node["copyable"]
            if node["emphasize_lines"]:
                doc["emphasize_lines"] = node["emphasize_lines"]
            doc["value"] = node.astext()
            self.state[-1]["children"].append(doc)
            raise docutils.nodes.SkipNode()

        # We are uninterested in docutils blockquotes: they're too easy to accidentally
        # invoke. Treat them as an error.
        if node_name == "block_quote":
            self.diagnostics.append(
                Diagnostic.error(
                    "Unexpected indentation", util.get_line(node.children[0])
                )
            )
            return

        if node_name == "directive":
            if self.handle_directive(node, doc):
                self.state.append(doc)
            return

        self.state.append(doc)

        if node_name == "Text":
            doc["type"] = "text"
            doc["value"] = str(node)
            return

        if node_name == "role":
            doc["name"] = node["name"]
            if "label" in node:
                doc["label"] = node["label"]
            if "target" in node:
                doc["target"] = node["target"]

            if doc["name"] == "doc":
                self.validate_doc_role(node)
        elif node_name == "target":
            doc["type"] = "target"
            doc["ids"] = node["ids"]
            if "refuri" in node:
                doc["refuri"] = node["refuri"]
        elif node_name == "definition_list":
            doc["type"] = "definitionList"
        elif node_name == "definition_list_item":
            doc["type"] = "definitionListItem"
            doc["term"] = []
        elif node_name == "bullet_list":
            doc["type"] = "list"
            doc["ordered"] = False
        elif node_name == "enumerated_list":
            doc["type"] = "list"
            doc["ordered"] = True
        elif node_name == "list_item":
            doc["type"] = "listItem"
        elif node_name == "title":
            doc["type"] = "heading"
            # Attach an anchor ID to this section
            assert node.parent
            doc["id"] = node.parent["ids"][0]
        elif node_name == "reference":
            for attr_name in ("refuri", "refname"):
                if attr_name in node:
                    doc[attr_name] = node[attr_name]
        elif node_name == "substitution_definition":
            name = node["names"][0]
            doc["name"] = name
        elif node_name == "substitution_reference":
            # If this substitution was defined in snooty.toml, append its defined replacement as children nodes
            if node.astext() in self.project_config.substitution_nodes:
                # Strip the node of its root and paragraph nodes
                substitution_definition = cast(
                    Dict[str, SerializableType],
                    self.project_config.substitution_nodes[node.astext()],
                )["children"]
                substitution_definition = cast(List[Any], substitution_definition)[0][
                    "children"
                ]
                self.state[-1].setdefault("children", [])
                self.state[-1]["children"].extend(substitution_definition)
            else:
                doc["name"] = node["refname"]
            return
        elif node_name == "footnote":
            # Autonumbered footnotes do not have a name
            try:
                name = node["names"][0]
                doc["name"] = name
            except IndexError:
                pass
            doc["id"] = node["ids"][0]
        elif node_name == "footnote_reference":
            # Autonumbered footnotes do not have a refname
            try:
                doc["refname"] = node["refname"]
            except KeyError:
                pass
            doc["id"] = node["ids"][0]

        doc["children"] = []

    def dispatch_departure(self, node: docutils.nodes.Node) -> None:
        node_name = node.__class__.__name__
        if len(self.state) == 1 or node_name == "definition":
            return

        if node_name == "block_quote":
            return

        popped = self.state.pop()

        if popped["type"] == "term":
            self.state[-1]["term"] = popped["children"]
        elif self.state[-1]["type"] not in NO_CHILDREN:
            if "children" not in self.state[-1]:
                # This should not happen; unfortunately, it does: see DOCSP-7122.
                # Log some details so we can hopefully fix it when it happens next.
                logger.error(
                    "Malformed node in file %s: %s, %s",
                    self.docpath.as_posix(),
                    repr(self.state[-1]),
                    repr(popped),
                )
            self.state[-1]["children"].append(popped)

    def handle_directive(
        self, node: docutils.nodes.Node, doc: Dict[str, SerializableType]
    ) -> bool:
        name = node["name"]
        doc["name"] = name

        options = node["options"] or {}
        if (
            node.children
            and node.children[0].__class__.__name__ == "directive_argument"
        ):
            visitor = self.__make_child_visitor()
            node.children[0].walkabout(visitor)
            argument = visitor.state[-1]["children"]
            doc["argument"] = argument
            node.children = node.children[1:]
        else:
            argument = []
            doc["argument"] = argument

        argument_text = None
        try:
            argument_text = argument[0]["value"]
        except (IndexError, KeyError):
            pass

        if name == "todo":
            todo_text = ["TODO"]
            if argument_text:
                todo_text.extend([": ", argument_text])
            self.diagnostics.append(
                Diagnostic.info("".join(todo_text), util.get_line(node))
            )
            return False

        if name in {"figure", "image"}:
            if argument_text is None:
                self.diagnostics.append(
                    Diagnostic.error(
                        f'"{name}" expected a path argument', util.get_line(node)
                    )
                )
                return True

            try:
                static_asset = self.add_static_asset(Path(argument_text), upload=True)
                self.pending.append(PendingFigure(doc, static_asset))
            except OSError as err:
                msg = f'"{name}" could not open "{argument_text}": {os.strerror(err.errno)}'
                self.diagnostics.append(Diagnostic.error(msg, util.get_line(node)))
        elif name == "literalinclude":
            if argument_text is None:
                lineno = util.get_line(node)
                self.diagnostics.append(
                    Diagnostic.error(
                        '"literalinclude" expected a path argument', lineno
                    )
                )
                return True

            try:
                static_asset = self.add_static_asset(Path(argument_text), False)
                self.pending.append(PendingLiteralInclude(doc, static_asset, options))
            except OSError as err:
                msg = '"literalinclude" could not open "{}": {}'.format(
                    argument_text, os.strerror(err.errno)
                )
                self.diagnostics.append(Diagnostic.error(msg, util.get_line(node)))
            except ValueError as err:
                msg = f'Invalid "literalinclude": {err}'
                self.diagnostics.append(Diagnostic.error(msg, util.get_line(node)))
            return True
        elif name == "include":
            if argument_text is None:
                self.diagnostics.append(
                    Diagnostic.error(
                        f'"{name}" expected a path argument', util.get_line(node)
                    )
                )
                return True

            fileid, path = util.reroot_path(
                Path(argument_text), self.docpath, self.project_config.source_path
            )

            # Validate if file exists
            if not path.is_file():
                # Check if file is snooty-generated
                if (
                    fileid.match("steps/*.rst")
                    or fileid.match("extracts/*.rst")
                    or fileid.match("release/*.rst")
                    or fileid.match("option/*.rst")
                    or fileid.match("toc/*.rst")
                    or fileid.match("apiargs/*.rst")
                    or fileid == FileId("includes/hash.rst")
                ):
                    pass
                else:
                    msg = f'"{name}" could not open "{argument_text}": No such file exists'
                    self.diagnostics.append(Diagnostic.error(msg, util.get_line(node)))
        elif name == "cardgroup-card":
            image_argument = options.get("image", None)

            if image_argument is None:
                self.diagnostics.append(
                    Diagnostic.error(
                        f'"{name}" expected an image argument', util.get_line(node)
                    )
                )
                return True

            try:
                static_asset = self.add_static_asset(Path(image_argument), upload=True)
                self.pending.append(PendingFigure(doc, static_asset))
            except OSError as err:
                msg = f'"{name}" could not open "{image_argument}": {os.strerror(err.errno)}'
                self.diagnostics.append(Diagnostic.error(msg, util.get_line(node)))
        elif name == "toctree":
            doc["entries"] = node["entries"]

        if options:
            doc["options"] = options

        doc["children"] = []
        return True

    def validate_doc_role(self, node: docutils.nodes.Node) -> None:
        """Validate target for doc role"""
        resolved_target_path = util.add_doc_target_ext(
            node["target"], self.docpath, self.project_config.source_path
        )

        if not resolved_target_path.is_file():
            msg = f'"{node["name"]}" could not open "{resolved_target_path}": No such file exists'
            self.diagnostics.append(Diagnostic.error(msg, util.get_line(node)))

    def add_static_asset(self, path: Path, upload: bool) -> StaticAsset:
        fileid, path = util.reroot_path(
            path, self.docpath, self.project_config.source_path
        )
        static_asset = StaticAsset.load(fileid, path, upload)
        self.static_assets.add(static_asset)
        return static_asset

    def add_diagnostics(self, diagnostics: Iterable[Diagnostic]) -> None:
        self.diagnostics.extend(diagnostics)

    def __make_child_visitor(self) -> "JSONVisitor":
        visitor = type(self)(self.project_config, self.docpath, self.document)
        visitor.diagnostics = self.diagnostics
        visitor.static_assets = self.static_assets
        visitor.pending = self.pending
        return visitor


class InlineJSONVisitor(JSONVisitor):
    """A JSONVisitor subclass which does not emit block nodes."""

    def dispatch_visit(self, node: docutils.nodes.Node) -> None:
        if isinstance(node, docutils.nodes.Body):
            return

        JSONVisitor.dispatch_visit(self, node)

    def dispatch_departure(self, node: docutils.nodes.Node) -> None:
        if isinstance(node, docutils.nodes.Body):
            return

        JSONVisitor.dispatch_departure(self, node)


def parse_rst(
    parser: rstparser.Parser[JSONVisitor], path: Path, text: Optional[str] = None
) -> Tuple[Page, List[Diagnostic]]:
    visitor, text = parser.parse(path, text)

    return (
        Page(path, text, visitor.state[-1], visitor.static_assets, visitor.pending),
        visitor.diagnostics,
    )


def make_embedded_rst_parser(
    project_config: ProjectConfig, page: Page, diagnostics: List[Diagnostic]
) -> EmbeddedRstParser:
    def parse_embedded_rst(
        rst: str, lineno: int, inline: bool
    ) -> List[SerializableType]:
        # Crudely make docutils line numbers match
        text = "\n" * lineno + rst.strip()
        visitor_class = InlineJSONVisitor if inline else JSONVisitor
        parser = rstparser.Parser(project_config, visitor_class)
        visitor, _ = parser.parse(page.source_path, text)
        children: List[SerializableType] = visitor.state[-1]["children"]

        diagnostics.extend(visitor.diagnostics)
        page.static_assets.update(visitor.static_assets)
        page.pending_tasks.extend(visitor.pending)

        return children

    return parse_embedded_rst


def get_giza_category(path: PurePath) -> str:
    """Infer the Giza category of a YAML file."""
    return path.name.split("-", 1)[0]


class ProjectBackend(Protocol):
    def on_progress(self, progress: int, total: int, message: str) -> None:
        ...

    def on_diagnostics(self, path: FileId, diagnostics: List[Diagnostic]) -> None:
        ...

    def on_update(self, prefix: List[str], page_id: FileId, page: Page) -> None:
        ...

    def on_update_metadata(
        self, prefix: List[str], field: Dict[str, SerializableType]
    ) -> None:
        ...

    def on_delete(self, page_id: FileId) -> None:
        ...

    def on_published_branches(
        self, prefix: List[str], published_branches: PublishedBranches
    ) -> None:
        ...


class _Project:
    """Internal representation of a Snooty project with no data locking."""

    def __init__(
        self, root: Path, backend: ProjectBackend, filesystem_watcher: util.FileWatcher
    ) -> None:
        root = root.resolve(strict=True)
        self.config, config_diagnostics = ProjectConfig.open(root)

        if config_diagnostics:
            backend.on_diagnostics(
                self.get_fileid(self.config.config_path), config_diagnostics
            )
            raise ProjectConfigError()

        self.root = self.config.source_path
        self.parser = rstparser.Parser(self.config, JSONVisitor)
        self.backend = backend
        self.filesystem_watcher = filesystem_watcher
        self.semantic_parser = semanticparser.SemanticParser()

        self.yaml_mapping: Dict[str, GizaCategory[Any]] = {
            "steps": gizaparser.steps.GizaStepsCategory(self.config),
            "extracts": gizaparser.extracts.GizaExtractsCategory(self.config),
            "release": gizaparser.release.GizaReleaseSpecificationCategory(self.config),
        }

        # For each repo-wide substitution, parse the string and save to our project config
        substitution_nodes: Dict[str, SerializableType] = {}
        for k, v in self.config.substitutions.items():
            node, substitution_diagnostics = parse_rst(self.parser, root, v)
            substitution_nodes[k] = node.ast

            if substitution_diagnostics:
                backend.on_diagnostics(
                    self.get_fileid(self.config.config_path), substitution_diagnostics
                )

        self.config.substitution_nodes = substitution_nodes

        username = pwd.getpwuid(os.getuid()).pw_name
        branch = subprocess.check_output(
            ["git", "rev-parse", "--abbrev-ref", "HEAD"], cwd=root, encoding="utf-8"
        ).strip()
        self.prefix = [self.config.name, username, branch]

        self.pages: Dict[FileId, Page] = {}

        self.asset_dg: "networkx.DiGraph[FileId]" = networkx.DiGraph()
        self._expensive_operation_cache = Cache()

        published_branches, published_branches_diagnostics = self.get_parsed_branches()
        if published_branches:
            self.backend.on_published_branches(self.prefix, published_branches)

        if published_branches_diagnostics:
            backend.on_diagnostics(
                self.get_fileid(self.config.config_path), published_branches_diagnostics
            )

    def get_parsed_branches(
        self
    ) -> Tuple[Optional[PublishedBranches], List[Diagnostic]]:
        path = self.config.root
        try:
            with path.joinpath("published-branches.yaml").open(encoding="utf-8") as f:
                data = yaml.safe_load(f)
                try:
                    result = check_type(PublishedBranches, data)
                    return result, []
                except LoadError as err:
                    line: int = getattr(err.bad_data, "_start_line", 0) + 1
                    error_node: Diagnostic = Diagnostic.error(
                        f"Error loading file: {err}", line
                    )
                    return None, [error_node]
        except FileNotFoundError:
            pass
        except LoadError as err:
            load_error_line: int = getattr(err.bad_data, "_start_line", 0) + 1
            load_error_node: Diagnostic = Diagnostic.error(
                f"Error loading file: {err}", load_error_line
            )
            return None, [load_error_node]
        except yaml.error.MarkedYAMLError as err:
            yaml_error_node: Diagnostic = Diagnostic.error(
                f"Error parsing YAML: {err}", err.problem_mark.line
            )
            return None, [yaml_error_node]
        return None, []

    def get_fileid(self, path: PurePath) -> FileId:
        return FileId(path.relative_to(self.root))

    def get_full_path(self, fileid: FileId) -> Path:
        return self.root.joinpath(fileid)

    def get_page_ast(self, path: Path) -> SerializableType:
        """Update page file (.txt) with current text and return fully populated page AST"""
        # Get incomplete AST of page
        fileid = self.get_fileid(path)
        page = self.pages[fileid]
        # Make SerializableType modifiable using dict methods
        page_ast = cast(Dict[str, Any], page.ast)

        # Fill in missing include nodes
        page_ast["children"] = self._populate_include_nodes(page_ast["children"])
        return cast(SerializableType, page_ast)

    def update(self, path: Path, optional_text: Optional[str] = None) -> None:
        diagnostics: Dict[PurePath, List[Diagnostic]] = {path: []}
        prefix = get_giza_category(path)
        _, ext = os.path.splitext(path)
        pages: List[Page] = []
        if ext in RST_EXTENSIONS:
            page, page_diagnostics = parse_rst(self.parser, path, optional_text)
            pages.append(page)
            diagnostics[path] = page_diagnostics
        elif ext == ".yaml" and prefix in self.yaml_mapping:
            file_id = os.path.basename(path)
            giza_category = self.yaml_mapping[prefix]
            needs_rebuild = set((file_id,)).union(
                *(
                    category.dg.predecessors(file_id)
                    for category in self.yaml_mapping.values()
                )
            )
            logger.debug("needs_rebuild: %s", ",".join(needs_rebuild))
            for file_id in needs_rebuild:
                file_diagnostics: List[Diagnostic] = []
                try:
                    giza_node = giza_category.reify_file_id(file_id, diagnostics)
                except KeyError:
                    logging.warn("No file found in registry: %s", file_id)
                    continue

                steps, text, parse_diagnostics = giza_category.parse(
                    path, optional_text
                )
                file_diagnostics.extend(parse_diagnostics)

                def create_page() -> Tuple[Page, EmbeddedRstParser]:
                    page = Page(giza_node.path, text, {})
                    return (
                        page,
                        make_embedded_rst_parser(self.config, page, file_diagnostics),
                    )

                giza_category.add(path, text, steps)
                pages = giza_category.to_pages(create_page, giza_node.data)
                path = giza_node.path
                diagnostics.setdefault(path).extend(file_diagnostics)
        else:
            raise ValueError("Unknown file type: " + str(path))

        for source_path, diagnostic_list in diagnostics.items():
            self.backend.on_diagnostics(self.get_fileid(source_path), diagnostic_list)

        for page in pages:
            self._page_updated(page, diagnostic_list)

        semantic_parse: Dict[str, SerializableType] = self.semantic_parser.run(
            self.pages
        )
        self.backend.on_update_metadata(self.prefix, semantic_parse)

    def delete(self, path: PurePath) -> None:
        file_id = os.path.basename(path)
        for giza_category in self.yaml_mapping.values():
            del giza_category[file_id]

        self.backend.on_delete(self.get_fileid(path))

    def build(self) -> None:
        all_yaml_diagnostics: Dict[PurePath, List[Diagnostic]] = {}
        with multiprocessing.Pool() as pool:
            paths = util.get_files(self.root, RST_EXTENSIONS)
            logger.debug("Processing rst files")
            results = pool.imap_unordered(partial(parse_rst, self.parser), paths)
            for page, diagnostics in results:
                self._page_updated(page, diagnostics)

        # Categorize our YAML files
        logger.debug("Categorizing YAML files")
        categorized: Dict[str, List[Path]] = collections.defaultdict(list)
        for path in util.get_files(self.root, (".yaml",)):
            prefix = get_giza_category(path)
            if prefix in self.yaml_mapping:
                categorized[prefix].append(path)

        # Initialize our YAML file registry
        for prefix, giza_category in self.yaml_mapping.items():
            logger.debug("Parsing %s YAML", prefix)
            for path in categorized[prefix]:
                steps, text, diagnostics = giza_category.parse(path)
                all_yaml_diagnostics[path] = diagnostics
                giza_category.add(path, text, steps)

        # Now that all of our YAML files are loaded, generate a page for each one
        for prefix, giza_category in self.yaml_mapping.items():
            logger.debug("Processing %s YAML: %d nodes", prefix, len(giza_category))
            for file_id, giza_node in giza_category.reify_all_files(
                all_yaml_diagnostics
            ):

                def create_page() -> Tuple[Page, EmbeddedRstParser]:
                    page = Page(giza_node.path, giza_node.text, {})
                    return (
                        page,
                        make_embedded_rst_parser(
                            self.config,
                            page,
                            all_yaml_diagnostics.setdefault(giza_node.path, []),
                        ),
                    )

                for page in giza_category.to_pages(create_page, giza_node.data):
                    self._page_updated(
                        page, all_yaml_diagnostics.get(page.source_path, [])
                    )

        semantic_parse: Dict[str, SerializableType] = self.semantic_parser.run(
            self.pages
        )
        self.backend.on_update_metadata(self.prefix, semantic_parse)

    def _populate_include_nodes(
        self, nodes: List[Dict[str, Any]]
    ) -> List[Dict[str, Any]]:
        """Add include nodes to page AST's children"""

        def replace_include(node: Dict[str, Any]) -> Dict[str, Any]:
            # Checks if key in node first to prevent .get() errors of SerializableType
            if node.get("name") == "include":
                # Get the name of the file
                argument = node["argument"][0]
                include_filename = argument["value"]
                include_filename = include_filename[1:]

                # Make sure extension is correct. 'include' files are referenced with a .rst
                # extension in a page, but have different extensions in the self.pages dict
                tokens = include_filename.split("/")
                if "steps" in tokens:
                    include_filename = include_filename.replace(".rst", ".yaml")
                elif "extracts" in tokens or "release" in tokens:
                    include_filename = include_filename.replace(".rst", "")

                # Get children of include file
                include_file_page_ast = cast(
                    Dict[str, Any], self.pages[FileId(include_filename)].ast
                )
                include_node_children = include_file_page_ast["children"]

                # Resolve includes within include node
                replaced_include = list(map(replace_include, include_node_children))
                node["children"] = replaced_include
            # Check for include nodes among current node's children
            elif node.get("children"):
                for child in node["children"]:
                    replace_include(child)
            return node

        return list(map(replace_include, nodes))

    def _page_updated(self, page: Page, diagnostics: List[Diagnostic]) -> None:
        """Update any state associated with a parsed page."""
        # Finish any pending tasks
        page.finish(diagnostics, self._expensive_operation_cache)

        # Synchronize our asset watching
        old_assets: Set[StaticAsset] = set()
        removed_assets: Set[StaticAsset] = set()
        fileid = self.get_fileid(page.fake_full_path())

        logger.debug("Updated: %s", fileid)

        if fileid in self.pages:
            old_page = self.pages[fileid]
            old_assets = old_page.static_assets
            removed_assets = old_page.static_assets.difference(page.static_assets)

        new_assets = page.static_assets.difference(old_assets)
        for asset in new_assets:
            try:
                self.filesystem_watcher.watch_file(asset.path)
            except OSError as err:
                # Missing static asset directory: don't process it. We've already raised a
                # diagnostic to the user.
                logger.debug(f"Failed to set up watch: {err}")
                page.static_assets.remove(asset)
        for asset in removed_assets:
            self.filesystem_watcher.end_watch(asset.path)

        # Update dependents
        try:
            self.asset_dg.remove_node(self.get_fileid(page.source_path))
        except networkx.exception.NetworkXError:
            pass
        self.asset_dg.add_edges_from(
            (self.get_fileid(page.source_path), self.get_fileid(asset.path))
            for asset in page.static_assets
        )

        # Report to our backend
        self.pages[fileid] = page
        self.backend.on_update(self.prefix, fileid, page)
        self.backend.on_diagnostics(self.get_fileid(page.source_path), diagnostics)

    def on_asset_event(self, ev: watchdog.events.FileSystemEvent) -> None:
        asset_path = self.get_fileid(Path(ev.src_path))

        # Revoke any caching that might have been performed on this file
        try:
            del self._expensive_operation_cache[asset_path]
        except KeyError:
            pass

        # Rebuild any pages depending on this asset
        for page_id in list(self.asset_dg.predecessors(asset_path)):
            self.update(self.pages[page_id].source_path)


class Project:
    """A Snooty project, providing high-level operations on a project such as
       requesting a rebuild, and updating a file based on new contents.

       This class's public methods are thread-safe."""

    __slots__ = ("_project", "_lock", "_filesystem_watcher")

    def __init__(self, root: Path, backend: ProjectBackend) -> None:
        self._filesystem_watcher = util.FileWatcher(self._on_asset_event)
        self._project = _Project(root, backend, self._filesystem_watcher)
        self._lock = threading.Lock()
        self._filesystem_watcher.start()

    @property
    def config(self) -> ProjectConfig:
        return self._project.config

    def get_fileid(self, path: PurePath) -> FileId:
        """Create a FileId from a path."""
        # We don't need to obtain a lock because this method only operates on
        # _Project.root, which never changes after creation.
        return self._project.get_fileid(path)

    def get_full_path(self, fileid: FileId) -> Path:
        # We don't need to obtain a lock because this method only operates on
        # _Project.root, which never changes after creation.
        return self._project.get_full_path(fileid)

    def get_page_ast(self, path: Path) -> SerializableType:
        """Return complete AST of page with updated text"""
        with self._lock:
            return self._project.get_page_ast(path)

    def update(self, path: Path, optional_text: Optional[str] = None) -> None:
        """Re-parse a file, optionally using the provided text rather than reading the file."""
        with self._lock:
            self._project.update(path, optional_text)

    def delete(self, path: PurePath) -> None:
        """Mark a path as having been deleted."""
        with self._lock:
            self._project.delete(path)

    def build(self) -> None:
        """Build the full project."""
        with self._lock:
            self._project.build()

    def stop_monitoring(self) -> None:
        """Stop the filesystem monitoring thread associated with this project."""
        self._filesystem_watcher.stop(join=True)

    def _on_asset_event(self, ev: watchdog.events.FileSystemEvent) -> None:
        with self._lock:
            self._project.on_asset_event(ev)

    def __enter__(self) -> "Project":
        return self

    def __exit__(self, *args: object) -> None:
        self.stop_monitoring()<|MERGE_RESOLUTION|>--- conflicted
+++ resolved
@@ -15,12 +15,8 @@
 import watchdog.events
 import networkx
 
-<<<<<<< HEAD
 from .flutter import check_type, LoadError
-from . import gizaparser, rstparser, util
-=======
 from . import gizaparser, rstparser, semanticparser, util
->>>>>>> 0bca6615
 from .gizaparser.nodes import GizaCategory
 from .gizaparser.published_branches import PublishedBranches
 from .types import (
