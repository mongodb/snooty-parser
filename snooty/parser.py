--- conflicted
+++ resolved
@@ -1465,39 +1465,6 @@
         self.asset_dg: "networkx.DiGraph[FileId]" = networkx.DiGraph()
         self.expensive_operation_cache: Cache[FileId] = Cache()
 
-<<<<<<< HEAD
-=======
-        published_branches, published_branches_diagnostics = self.get_parsed_branches()
-        with self._backend_lock:
-            if published_branches:
-                self.backend.on_update_metadata(
-                    self.prefix,
-                    self.build_identifiers,
-                    {"publishedBranches": published_branches.serialize()},
-                )
-
-            if published_branches_diagnostics:
-                self.initialization_diagnostics[snooty_config_fileid].extend(
-                    published_branches_diagnostics
-                )
-                backend.on_diagnostics(
-                    self.config.get_fileid(self.config.config_path),
-                    published_branches_diagnostics,
-                )
-
-    def get_parsed_branches(
-        self,
-    ) -> Tuple[Optional[PublishedBranches], List[Diagnostic]]:
-        try:
-            path = self.config.root
-            return parse_published_branches(
-                path.joinpath("published-branches.yaml"), self.config
-            )
-        except FileNotFoundError:
-            pass
-        return None, []
-
->>>>>>> 808a64f1
     def get_full_path(self, fileid: FileId) -> Path:
         return self.config.source_path.joinpath(fileid)
 
