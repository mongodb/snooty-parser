--- conflicted
+++ resolved
@@ -797,7 +797,6 @@
         for page in pages:
             self._page_updated(page, diagnostic_list)
 
-<<<<<<< HEAD
         # Specify which transformations should be included in semantic postprocessing
         fn_names: List[str] = ["toctree", "slug-title", "breadcrumbs", "drawers"]
         semantic_parse: Dict[str, SerializableType] = self.semantic_parser.run(
@@ -805,8 +804,6 @@
         )
         self.backend.on_update_metadata(self.prefix, semantic_parse)
 
-=======
->>>>>>> 99a4d6bc
     def delete(self, path: PurePath) -> None:
         file_id = os.path.basename(path)
         for giza_category in self.yaml_mapping.values():
@@ -862,11 +859,7 @@
                         page, all_yaml_diagnostics.get(page.source_path, [])
                     )
 
-<<<<<<< HEAD
         fn_names: List[str] = ["toctree", "slug-title", "breadcrumbs", "drawers"]
-=======
-        fn_names: List[str] = ["toctree", "slug-title", "breadcrumbs", "toctree order"]
->>>>>>> 99a4d6bc
         semantic_parse: Dict[str, SerializableType] = self.semantic_parser.run(
             self.pages, fn_names
         )
