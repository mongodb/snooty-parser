from typing import Callable, Dict, List, Any, cast
from .types import FileId, Page, SerializableType, ProjectConfig
import re

PAT_FILE_EXTENSIONS = re.compile(r"\.((txt)|(rst)|(yaml))$")


class SemanticParser:
    def __init__(self, project_config: ProjectConfig) -> None:
        self.project_config = project_config
        self.slug_title: Dict[str, Any] = {}
        self.toctree: Dict[str, Any] = {}
<<<<<<< HEAD
        self.pages: Dict[str, Any] = {}
=======
        self.parent_paths: Dict[str, Any] = {}
>>>>>>> 5a7a2bb5

    def run(
        self, pages: Dict[FileId, Page], fn_names: List[str]
    ) -> Dict[str, SerializableType]:
        # Specify which transformations should be included in semantic postprocessing
<<<<<<< HEAD
        functions: List[
            Callable[[Dict[FileId, Page]], Dict[str, SerializableType]]
        ] = self.functions(fn_names)
=======

        functions: List[
            Callable[[Dict[FileId, Page]], Dict[str, SerializableType]]
        ] = self.functions(fn_names)

>>>>>>> 5a7a2bb5
        document: Dict[str, SerializableType] = {}

        for fn in functions:
            field: Dict[str, SerializableType] = fn(pages)
            document.update(field)
        return document

    # Returns a list of transformations to include in self.run()
    def functions(
        self, fn_names: List[str]
    ) -> List[Callable[[Dict[FileId, Page]], Dict[str, SerializableType]]]:
<<<<<<< HEAD
        fn_list: List[Any] = []
        for name in fn_names:
            if name == "toctree":
                fn_list.append(self.build_toctree)
            elif name == "slug-title":
                fn_list.append(self.build_slug_title)
            elif name == "breadcrumbs":
                fn_list.append(self.breadcrumbs)
            elif name == "toctree_order":
                fn_list.append(self.toctree_order)

        return fn_list
=======
        fn_mapping = {
            "toctree": self.build_toctree,
            "slug-title": self.build_slug_title,
            "breadcrumbs": self.breadcrumbs,
        }

        return [fn_mapping[name] for name in fn_names]
>>>>>>> 5a7a2bb5

    def build_slug_title(
        self, pages: Dict[FileId, Page]
    ) -> Dict[str, SerializableType]:
        # Function which returns a dictionary of slug-title mappings
        slug_title_dict: Dict[str, SerializableType] = {}
        for file_id, page in pages.items():
            # remove the file extension from the slug
            slug = file_id.without_known_suffix

            # Skip slug-title mapping if the file is an `includes`
            if "includes" in slug or "images" in slug:
                continue

            # Parse for title
            title = ""
            ast: Dict[str, Any] = cast(Dict[str, Any], page.ast)
            title_is_set = False

            if ast is None:
                return {}

            for child in ast["children"]:
                if title_is_set:
                    break
                if child["type"] == "section":
                    for section_child in child["children"]:
                        if title_is_set:
                            break
                        if section_child["type"] == "heading":
                            for heading_child in section_child["children"]:
                                if title_is_set:
                                    break
                                if heading_child["type"] == "text":
                                    title = heading_child["value"]
                                    title_is_set = True
            slug_title_dict[slug] = title

        self.slug_title = {"slugToTitle": slug_title_dict}

        return self.slug_title

    def build_toctree(self, pages: Dict[FileId, Page]) -> Dict[str, SerializableType]:
        fileid_dict = {}
        toctree: Dict[str, Any] = {"toctree": {}}

        # The toctree must begin at either `contents.txt` or `index.txt`.
        # Generally, repositories will have one or the other; but, if a repo has both,
        # the starting point will be `contents.txt`.
        starting_fileid: FileId = [
            fileid
            for fileid in pages.keys()
            if str(fileid) == "contents.txt" or str(fileid) == "index.txt"
        ][0]

        # Construct a {slug: fileid} mapping so that we can retrieve the full file name
        # given a slug. We cannot use the with_suffix method since the type of the slug
        # in find_toctree_nodes(...) is string rather than FileId.
        for fileid in pages:
            slug = fileid.without_known_suffix
            fileid_dict[slug] = fileid

        if not self.slug_title:
            self.build_slug_title(pages)

        # Build the toctree
        root: Dict["str", Any] = {}
        ast: Dict[str, Any] = cast(Dict[str, Any], pages[starting_fileid].ast)

        find_toctree_nodes(
            starting_fileid,
            ast,
            pages,
            root,
            fileid_dict,
            self.slug_title["slugToTitle"],
        )

        toctree["toctree"] = root
        toctree["toctree"]["title"] = self.project_config.name
        toctree["toctree"]["slug"] = "/"

        self.toctree = toctree

        return self.toctree

    def breadcrumbs(self, pages: Dict[FileId, Page]) -> Dict[str, SerializableType]:
        page_dict: Dict[str, Any] = {}
        if not self.toctree:
            self.build_toctree(pages)

        all_paths: List[Any] = []

        # Find all node to leaf paths for each node in the toctree
        if children_exist(self.toctree["toctree"]):
            for node in self.toctree["toctree"]["children"]:
                paths: List[str] = []
                get_paths(node, [], paths)
                all_paths.extend(paths)

        # Populate page_dict with a list of all possible paths for each slug
        for path in all_paths:
<<<<<<< HEAD
            path = [self.toctree["toctree"]["slug"]] + path
            reversed_path = path[::-1]
            for i in range(len(reversed_path)):
                slug = remove_leading_slash(path[i])
                if path[:i]:
                    if slug not in page_dict:
                        page_dict[slug] = [path[:i]]
                    else:
                        if path[:i] not in page_dict[slug]:
                            page_dict[slug].append(path[:i])

        self.pages = {"pages": page_dict}

        return self.pages

    def toctree_order(self, pages: Dict[FileId, Page]) -> Dict[str, SerializableType]:
        order: List[str] = []

        if not self.toctree:
            self.build_toctree(pages)
        pre_order(self.toctree["toctree"], order)
        return {"toctreeOrder": order}


def pre_order(root: Dict[str, Any], order: List[str]) -> None:
    if not root:
        return
    if "slug" in root:
        order.append(root["slug"])
    if children_exist(root):
        for child in root["children"]:
            pre_order(child, order)
=======
            reversed_path = path[::-1]
            for i in range(len(reversed_path)):
                slug = remove_leading_slash(path[i])

                if slug not in page_dict:
                    page_dict[slug] = [path[:i]]
                else:
                    if path[:i] not in page_dict[slug]:
                        page_dict[slug].append(path[:i])

        # Flatten the list of paths if possible
        for slug, paths in page_dict.items():
            if len(paths) == 1:
                page_dict[slug] = paths[0]

        self.parent_paths = {"pages": page_dict}

        return self.parent_paths


# Helper function used to retrieve the breadcrumbs for a particular slug
def get_paths(root: Dict[str, Any], path: List[str], all_paths: List[Any]) -> None:
    if not root:
        return
    if (
        not children_exist(root)
        or (children_exist(root) and len(root["children"])) == 0
    ):
        # Skip urls
        if "slug" in root:
            path.append(remove_leading_slash(root["slug"]))
            all_paths.append(path)
    else:
        # Recursively build the path
        for child in root["children"]:
            subpath = path[:]
            subpath.append(remove_leading_slash(root["slug"]))
            get_paths(child, subpath, all_paths)
>>>>>>> 5a7a2bb5


# find_toctree_nodes is a helper function for SemanticParser.toctree that recursively builds the toctree
def find_toctree_nodes(
    fileid: FileId,
    ast: Dict[str, Any],
    pages: Dict[FileId, Page],
    node: Dict[Any, Any],
    fileid_dict: Dict[str, FileId],
    slug_title: Dict[str, Any],
) -> None:

    # Base case: create node in toctree
    if not children_exist(ast):
        if node:
            node["slug"] = fileid.without_known_suffix
            node["title"] = slug_title[node["slug"]]
        return

    if ast["type"] == "directive":
        if ast["name"] == "toctree" and "entries" in ast.keys():
            if not children_exist(node):
                node["children"] = ast["entries"]
            else:
                node["children"].extend(ast["entries"])

            # Recursively build the tree for each toctree node in this entries list
            for toctree_node in node["children"]:
                if "slug" in toctree_node:
                    # Only recursively build the tree for internal links
                    slug = remove_leading_slash(toctree_node["slug"])

                    if slug[-1] == "/":
                        slug = slug[:-1]

                    # TODO: https://jira.mongodb.org/browse/DOCSP-7595
                    slug = PAT_FILE_EXTENSIONS.sub("", slug)

                    new_fileid = fileid_dict[slug]
                    new_ast: Dict[str, Any] = cast(
                        Dict[str, Any], pages[new_fileid].ast
                    )
                    find_toctree_nodes(
                        new_fileid,
                        new_ast,
                        pages,
                        toctree_node,
                        fileid_dict,
                        slug_title,
                    )

    # Locate the correct directive object containing the toctree within this AST
    for child_ast in ast["children"]:
        find_toctree_nodes(fileid, child_ast, pages, node, fileid_dict, slug_title)


<<<<<<< HEAD
# Helper function used to retrieve the breadcrumbs for a particular slug
def get_paths(root: Dict[str, Any], path: List[str], all_paths: List[Any]) -> None:
    if not root:
        return
    if not children_exist(root) or children_exist(root) and len(root["children"]) == 0:
        # Skip urls
        if "slug" in root:
            path.append(remove_leading_slash(root["slug"]))
            all_paths.append(path)
    else:
        # Recursively build the path
        for child in root["children"]:
            subpath = path[:]
            subpath.append(remove_leading_slash(root["slug"]))
            get_paths(child, subpath, all_paths)


=======
>>>>>>> 5a7a2bb5
def children_exist(ast: Dict[str, Any]) -> bool:
    if "children" in ast.keys():
        return True
    return False


def remove_leading_slash(path: str) -> str:
    if path[0] == "/":
        return path[1:]
    return path<|MERGE_RESOLUTION|>--- conflicted
+++ resolved
@@ -10,27 +10,17 @@
         self.project_config = project_config
         self.slug_title: Dict[str, Any] = {}
         self.toctree: Dict[str, Any] = {}
-<<<<<<< HEAD
-        self.pages: Dict[str, Any] = {}
-=======
         self.parent_paths: Dict[str, Any] = {}
->>>>>>> 5a7a2bb5
 
     def run(
         self, pages: Dict[FileId, Page], fn_names: List[str]
     ) -> Dict[str, SerializableType]:
         # Specify which transformations should be included in semantic postprocessing
-<<<<<<< HEAD
+
         functions: List[
             Callable[[Dict[FileId, Page]], Dict[str, SerializableType]]
         ] = self.functions(fn_names)
-=======
-
-        functions: List[
-            Callable[[Dict[FileId, Page]], Dict[str, SerializableType]]
-        ] = self.functions(fn_names)
-
->>>>>>> 5a7a2bb5
+
         document: Dict[str, SerializableType] = {}
 
         for fn in functions:
@@ -42,20 +32,6 @@
     def functions(
         self, fn_names: List[str]
     ) -> List[Callable[[Dict[FileId, Page]], Dict[str, SerializableType]]]:
-<<<<<<< HEAD
-        fn_list: List[Any] = []
-        for name in fn_names:
-            if name == "toctree":
-                fn_list.append(self.build_toctree)
-            elif name == "slug-title":
-                fn_list.append(self.build_slug_title)
-            elif name == "breadcrumbs":
-                fn_list.append(self.breadcrumbs)
-            elif name == "toctree_order":
-                fn_list.append(self.toctree_order)
-
-        return fn_list
-=======
         fn_mapping = {
             "toctree": self.build_toctree,
             "slug-title": self.build_slug_title,
@@ -63,7 +39,6 @@
         }
 
         return [fn_mapping[name] for name in fn_names]
->>>>>>> 5a7a2bb5
 
     def build_slug_title(
         self, pages: Dict[FileId, Page]
@@ -166,7 +141,6 @@
 
         # Populate page_dict with a list of all possible paths for each slug
         for path in all_paths:
-<<<<<<< HEAD
             path = [self.toctree["toctree"]["slug"]] + path
             reversed_path = path[::-1]
             for i in range(len(reversed_path)):
@@ -199,46 +173,6 @@
     if children_exist(root):
         for child in root["children"]:
             pre_order(child, order)
-=======
-            reversed_path = path[::-1]
-            for i in range(len(reversed_path)):
-                slug = remove_leading_slash(path[i])
-
-                if slug not in page_dict:
-                    page_dict[slug] = [path[:i]]
-                else:
-                    if path[:i] not in page_dict[slug]:
-                        page_dict[slug].append(path[:i])
-
-        # Flatten the list of paths if possible
-        for slug, paths in page_dict.items():
-            if len(paths) == 1:
-                page_dict[slug] = paths[0]
-
-        self.parent_paths = {"pages": page_dict}
-
-        return self.parent_paths
-
-
-# Helper function used to retrieve the breadcrumbs for a particular slug
-def get_paths(root: Dict[str, Any], path: List[str], all_paths: List[Any]) -> None:
-    if not root:
-        return
-    if (
-        not children_exist(root)
-        or (children_exist(root) and len(root["children"])) == 0
-    ):
-        # Skip urls
-        if "slug" in root:
-            path.append(remove_leading_slash(root["slug"]))
-            all_paths.append(path)
-    else:
-        # Recursively build the path
-        for child in root["children"]:
-            subpath = path[:]
-            subpath.append(remove_leading_slash(root["slug"]))
-            get_paths(child, subpath, all_paths)
->>>>>>> 5a7a2bb5
 
 
 # find_toctree_nodes is a helper function for SemanticParser.toctree that recursively builds the toctree
@@ -295,7 +229,6 @@
         find_toctree_nodes(fileid, child_ast, pages, node, fileid_dict, slug_title)
 
 
-<<<<<<< HEAD
 # Helper function used to retrieve the breadcrumbs for a particular slug
 def get_paths(root: Dict[str, Any], path: List[str], all_paths: List[Any]) -> None:
     if not root:
@@ -313,8 +246,6 @@
             get_paths(child, subpath, all_paths)
 
 
-=======
->>>>>>> 5a7a2bb5
 def children_exist(ast: Dict[str, Any]) -> bool:
     if "children" in ast.keys():
         return True
