from typing import Callable, Dict, List, Any, cast
from .types import FileId, Page, SerializableType, ProjectConfig
import re

PAT_FILE_EXTENSIONS = re.compile(r"\.((txt)|(rst)|(yaml))$")


class SemanticParser:
    def __init__(self, project_config: ProjectConfig) -> None:
        self.project_config = project_config
<<<<<<< HEAD
        self.slug_title: Dict[str, Any] = {}
        self.toctree: Dict[str, Any] = {}
        self.pages: Dict[str, Any] = {}
=======
>>>>>>> 491b68d0

    def run(
        self, pages: Dict[FileId, Page], fn_names: List[str]
    ) -> Dict[str, SerializableType]:
        # Specify which transformations should be included in semantic postprocessing
<<<<<<< HEAD
        functions: List[
            Callable[[Dict[FileId, Page]], Dict[str, SerializableType]]
        ] = self.functions(fn_names)
=======
        functions: List[Callable[[Dict[FileId, Page]], Dict[str, SerializableType]]] = [
            self.toctree,
            self.slug_title,
        ]
>>>>>>> 491b68d0
        document: Dict[str, SerializableType] = {}

        for fn in functions:
            field: Dict[str, SerializableType] = fn(pages)
            document.update(field)
        return document

    # Returns a list of transformations to include in self.run()
    def functions(
        self, fn_names: List[str]
    ) -> List[Callable[[Dict[FileId, Page]], Dict[str, SerializableType]]]:
        fn_list: List[Any] = []
        for name in fn_names:
            if name == "toctree":
                fn_list.append(self.build_toctree)
            elif name == "slug-title":
                fn_list.append(self.build_slug_title)
            elif name == "breadcrumbs":
                fn_list.append(self.breadcrumbs)

        return fn_list

    def build_slug_title(
        self, pages: Dict[FileId, Page]
    ) -> Dict[str, SerializableType]:
        # Function which returns a dictionary of slug-title mappings
        slug_title_dict: Dict[str, SerializableType] = {}
        for file_id, page in pages.items():
            # remove the file extension from the slug
            slug = file_id.without_known_suffix

            # Skip slug-title mapping if the file is an `includes`
            if "includes" in slug or "images" in slug:
                continue

            # Parse for title
            title = ""
            ast: Dict[str, Any] = cast(Dict[str, Any], page.ast)
            title_is_set = False

            if ast is None:
                return {}

            for child in ast["children"]:
                if title_is_set:
                    break
                if child["type"] == "section":
                    for section_child in child["children"]:
                        if title_is_set:
                            break
                        if section_child["type"] == "heading":
                            for heading_child in section_child["children"]:
                                if title_is_set:
                                    break
                                if heading_child["type"] == "text":
                                    title = heading_child["value"]
                                    title_is_set = True
            slug_title_dict[slug] = title

<<<<<<< HEAD
        self.slug_title = {"slugToTitle": slug_title_dict}

        return self.slug_title

    def build_toctree(self, pages: Dict[FileId, Page]) -> Dict[str, SerializableType]:
=======
        return {"slugToTitle": slug_title_dict}

    def toctree(self, pages: Dict[FileId, Page]) -> Dict[str, SerializableType]:
>>>>>>> 491b68d0
        fileid_dict = {}
        toctree: Dict[str, Any] = {"toctree": {}}

        # The toctree must begin at either `contents.txt` or `index.txt`.
        # Generally, repositories will have one or the other; but, if a repo has both,
        # the starting point will be `contents.txt`.
        starting_fileid: FileId = [
            fileid
            for fileid in pages.keys()
            if str(fileid) == "contents.txt" or str(fileid) == "index.txt"
        ][0]

        # Construct a {slug: fileid} mapping so that we can retrieve the full file name
        # given a slug. We cannot use the with_suffix method since the type of the slug
        # in find_toctree_nodes(...) is string rather than FileId.
        for fileid in pages:
            slug = fileid.without_known_suffix
            fileid_dict[slug] = fileid

<<<<<<< HEAD
        if not self.slug_title:
            self.build_slug_title(pages)
=======
        slug_title: Dict[str, Any] = cast(Dict[str, Any], self.slug_title(pages))[
            "slugToTitle"
        ]
>>>>>>> 491b68d0

        # Build the toctree
        root: Dict["str", Any] = {}
        ast: Dict[str, Any] = cast(Dict[str, Any], pages[starting_fileid].ast)
<<<<<<< HEAD
        find_toctree_nodes(
            starting_fileid,
            ast,
            pages,
            root,
            fileid_dict,
            self.slug_title["slugToTitle"],
        )
=======
        find_toctree_nodes(starting_fileid, ast, pages, root, fileid_dict, slug_title)
>>>>>>> 491b68d0

        toctree["toctree"] = root
        toctree["toctree"]["title"] = self.project_config.name
        toctree["toctree"]["slug"] = "/"
<<<<<<< HEAD
        self.toctree = toctree

        return self.toctree

    def breadcrumbs(self, pages: Dict[FileId, Page]) -> Dict[str, SerializableType]:
        page_dict: Dict[str, Any] = {}
        if not self.toctree:
            self.build_toctree(pages)

        all_paths: List[Any] = []

        # Find all node to leaf paths for each node in the toctree
        if children_exist(self.toctree["toctree"]):
            for node in self.toctree["toctree"]["children"]:
                paths: List[str] = []
                get_paths(node, [], paths)
                all_paths.extend(paths)

        # Populate page_dict with a list of all possible paths for each slug
        for path in all_paths:
            path = [self.toctree["toctree"]["slug"]] + path
            reversed_path = path[::-1]
            for i in range(len(reversed_path)):
                slug = remove_leading_slash(path[i])
                if path[:i]:
                    if slug not in page_dict:
                        page_dict[slug] = [path[:i]]
                    else:
                        if path[:i] not in page_dict[slug]:
                            page_dict[slug].append(path[:i])

        self.pages = {"pages": page_dict}

        return self.pages


# Helper function used to retrieve the breadcrumbs for a particular slug
def get_paths(root: Dict[str, Any], path: List[str], all_paths: List[Any]) -> None:
    if not root:
        return
    if not children_exist(root) or children_exist(root) and len(root["children"]) == 0:
        # Skip urls
        if "slug" in root:
            path.append(remove_leading_slash(root["slug"]))
            all_paths.append(path)
    else:
        # Recursively build the path
        for child in root["children"]:
            subpath = path[:]
            subpath.append(remove_leading_slash(root["slug"]))
            get_paths(child, subpath, all_paths)
=======

        return toctree
>>>>>>> 491b68d0


# find_toctree_nodes is a helper function for SemanticParser.toctree that recursively builds the toctree
def find_toctree_nodes(
    fileid: FileId,
    ast: Dict[str, Any],
    pages: Dict[FileId, Page],
    node: Dict[Any, Any],
    fileid_dict: Dict[str, FileId],
    slug_title: Dict[str, Any],
) -> None:

    # Base case: create node in toctree
<<<<<<< HEAD
    if not children_exist(ast):
=======
    if "children" not in ast.keys():
>>>>>>> 491b68d0
        if node:
            node["slug"] = fileid.without_known_suffix
            node["title"] = slug_title[node["slug"]]
        return

    if ast["type"] == "directive":
        if ast["name"] == "toctree" and "entries" in ast.keys():
<<<<<<< HEAD

            if not children_exist(node):
=======
            if "children" not in node:
>>>>>>> 491b68d0
                node["children"] = ast["entries"]
            else:
                node["children"].extend(ast["entries"])

            # Recursively build the tree for each toctree node in this entries list
            for toctree_node in node["children"]:
                if "slug" in toctree_node:
                    # Only recursively build the tree for internal links
<<<<<<< HEAD
                    slug = remove_leading_slash(toctree_node["slug"])
=======
                    slug = toctree_node["slug"]
                    if slug[0] == "/":
                        slug = slug[1:]
>>>>>>> 491b68d0
                    if slug[-1] == "/":
                        slug = slug[:-1]

                    # TODO: https://jira.mongodb.org/browse/DOCSP-7595
                    slug = PAT_FILE_EXTENSIONS.sub("", slug)

                    new_fileid = fileid_dict[slug]
                    new_ast: Dict[str, Any] = cast(
                        Dict[str, Any], pages[new_fileid].ast
                    )
                    find_toctree_nodes(
                        new_fileid,
                        new_ast,
                        pages,
                        toctree_node,
                        fileid_dict,
                        slug_title,
                    )

    # Locate the correct directive object containing the toctree within this AST
    for child_ast in ast["children"]:
<<<<<<< HEAD
        find_toctree_nodes(fileid, child_ast, pages, node, fileid_dict, slug_title)


def children_exist(ast: Dict[str, Any]) -> bool:
    if "children" in ast.keys():
        return True
    return False


def remove_leading_slash(path: str) -> str:
    if path[0] == "/":
        return path[1:]
    return path
=======
        find_toctree_nodes(fileid, child_ast, pages, node, fileid_dict, slug_title)
>>>>>>> 491b68d0
<|MERGE_RESOLUTION|>--- conflicted
+++ resolved
@@ -8,27 +8,19 @@
 class SemanticParser:
     def __init__(self, project_config: ProjectConfig) -> None:
         self.project_config = project_config
-<<<<<<< HEAD
         self.slug_title: Dict[str, Any] = {}
         self.toctree: Dict[str, Any] = {}
         self.pages: Dict[str, Any] = {}
-=======
->>>>>>> 491b68d0
 
     def run(
         self, pages: Dict[FileId, Page], fn_names: List[str]
     ) -> Dict[str, SerializableType]:
         # Specify which transformations should be included in semantic postprocessing
-<<<<<<< HEAD
+
         functions: List[
             Callable[[Dict[FileId, Page]], Dict[str, SerializableType]]
         ] = self.functions(fn_names)
-=======
-        functions: List[Callable[[Dict[FileId, Page]], Dict[str, SerializableType]]] = [
-            self.toctree,
-            self.slug_title,
-        ]
->>>>>>> 491b68d0
+
         document: Dict[str, SerializableType] = {}
 
         for fn in functions:
@@ -88,17 +80,11 @@
                                     title_is_set = True
             slug_title_dict[slug] = title
 
-<<<<<<< HEAD
         self.slug_title = {"slugToTitle": slug_title_dict}
 
         return self.slug_title
 
     def build_toctree(self, pages: Dict[FileId, Page]) -> Dict[str, SerializableType]:
-=======
-        return {"slugToTitle": slug_title_dict}
-
-    def toctree(self, pages: Dict[FileId, Page]) -> Dict[str, SerializableType]:
->>>>>>> 491b68d0
         fileid_dict = {}
         toctree: Dict[str, Any] = {"toctree": {}}
 
@@ -118,19 +104,13 @@
             slug = fileid.without_known_suffix
             fileid_dict[slug] = fileid
 
-<<<<<<< HEAD
         if not self.slug_title:
             self.build_slug_title(pages)
-=======
-        slug_title: Dict[str, Any] = cast(Dict[str, Any], self.slug_title(pages))[
-            "slugToTitle"
-        ]
->>>>>>> 491b68d0
 
         # Build the toctree
         root: Dict["str", Any] = {}
         ast: Dict[str, Any] = cast(Dict[str, Any], pages[starting_fileid].ast)
-<<<<<<< HEAD
+
         find_toctree_nodes(
             starting_fileid,
             ast,
@@ -139,14 +119,11 @@
             fileid_dict,
             self.slug_title["slugToTitle"],
         )
-=======
-        find_toctree_nodes(starting_fileid, ast, pages, root, fileid_dict, slug_title)
->>>>>>> 491b68d0
 
         toctree["toctree"] = root
         toctree["toctree"]["title"] = self.project_config.name
         toctree["toctree"]["slug"] = "/"
-<<<<<<< HEAD
+
         self.toctree = toctree
 
         return self.toctree
@@ -198,10 +175,6 @@
             subpath = path[:]
             subpath.append(remove_leading_slash(root["slug"]))
             get_paths(child, subpath, all_paths)
-=======
-
-        return toctree
->>>>>>> 491b68d0
 
 
 # find_toctree_nodes is a helper function for SemanticParser.toctree that recursively builds the toctree
@@ -215,11 +188,7 @@
 ) -> None:
 
     # Base case: create node in toctree
-<<<<<<< HEAD
     if not children_exist(ast):
-=======
-    if "children" not in ast.keys():
->>>>>>> 491b68d0
         if node:
             node["slug"] = fileid.without_known_suffix
             node["title"] = slug_title[node["slug"]]
@@ -227,12 +196,7 @@
 
     if ast["type"] == "directive":
         if ast["name"] == "toctree" and "entries" in ast.keys():
-<<<<<<< HEAD
-
             if not children_exist(node):
-=======
-            if "children" not in node:
->>>>>>> 491b68d0
                 node["children"] = ast["entries"]
             else:
                 node["children"].extend(ast["entries"])
@@ -241,13 +205,8 @@
             for toctree_node in node["children"]:
                 if "slug" in toctree_node:
                     # Only recursively build the tree for internal links
-<<<<<<< HEAD
                     slug = remove_leading_slash(toctree_node["slug"])
-=======
-                    slug = toctree_node["slug"]
-                    if slug[0] == "/":
-                        slug = slug[1:]
->>>>>>> 491b68d0
+
                     if slug[-1] == "/":
                         slug = slug[:-1]
 
@@ -269,7 +228,6 @@
 
     # Locate the correct directive object containing the toctree within this AST
     for child_ast in ast["children"]:
-<<<<<<< HEAD
         find_toctree_nodes(fileid, child_ast, pages, node, fileid_dict, slug_title)
 
 
@@ -283,6 +241,3 @@
     if path[0] == "/":
         return path[1:]
     return path
-=======
-        find_toctree_nodes(fileid, child_ast, pages, node, fileid_dict, slug_title)
->>>>>>> 491b68d0
