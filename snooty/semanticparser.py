--- conflicted
+++ resolved
@@ -1,8 +1,4 @@
 from typing import Callable, Dict, List, Any, cast
-<<<<<<< HEAD
-
-=======
->>>>>>> bd92ff49
 from .types import FileId, Page, SerializableType
 import docutils.nodes
 
@@ -14,11 +10,8 @@
     def run(self, pages: Dict[FileId, Page]) -> Dict[str, SerializableType]:
         # Specify which transformations should be included in semantic postprocessing
         functions: List[Callable[[Dict[FileId, Page]], Dict[str, SerializableType]]] = [
-<<<<<<< HEAD
             self.toctree
-=======
             self.slug_title
->>>>>>> bd92ff49
         ]
         document: Dict[str, SerializableType] = {}
 
@@ -27,9 +20,7 @@
             document.update(field)
         return document
 
-<<<<<<< HEAD
     def toctree(self, pages: Dict[FileId, Page]) -> Dict[str, SerializableType]:
-<<<<<<< HEAD
         fileid_dict = {}
         root: Dict[str, Any] = {"toctree": []}
 
@@ -95,56 +86,34 @@
     # Locate the correct directive object containing the toctree within this AST
     for child_ast in ast["children"]:
         find_toctree_nodes(fileid, child_ast, pages, node, fileid_dict)
-=======
-        nodes: List[str] = []
-        for fileid in pages:
-            page = pages[fileid]
-            ast: Dict[str, Any] = cast(Dict[str, Any], page.ast)
-            find_toctree_nodes(ast, nodes)
-        return {"toctreeNodes": nodes}
 
+  def slug_title(self, pages: Dict[FileId, Page]) -> Dict[str, SerializableType]:
+      # Function which returns a dictionary of slug-title mappings
+      slug_title_dict: Dict[str, SerializableType] = {}
+      for file_id, page in pages.items():
+          # remove the file extension from the slug
+          slug = file_id.without_known_suffix
 
-def find_toctree_nodes(node: Dict[str, Any], nodes: List[str]) -> None:
+          # Skip slug-title mapping if the file is an `includes`
+          if "includes" in slug or "images" in slug:
+              continue
 
-    if "children" not in node.keys():
-        return
+          # Parse for title
+          title = ""
+          ast: Dict[str, Any] = cast(Dict[str, Any], page.ast)
+          title_is_set = False
 
-    if node["type"] == "directive":
-        if len(node["children"]) == 0 and "entries" in node.keys():
-            for toctree_node in node["entries"]:
-                nodes.append(toctree_node)
+          if ast is None:
+              return {}
 
-    for child in node["children"]:
-        find_toctree_nodes(child, nodes)
->>>>>>> 3b82b2c6e7c18c833593883b7cb14384106a3915
-=======
-    def slug_title(self, pages: Dict[FileId, Page]) -> Dict[str, SerializableType]:
-        # Function which returns a dictionary of slug-title mappings
-        slug_title_dict: Dict[str, SerializableType] = {}
-        for file_id, page in pages.items():
-            # remove the file extension from the slug
-            slug = file_id.without_known_suffix
-
-            # Skip slug-title mapping if the file is an `includes`
-            if "includes" in slug or "images" in slug:
-                continue
-
-            # Parse for title
-            title = ""
-            ast: Dict[str, Any] = cast(Dict[str, Any], page.ast)
-            title_is_set = False
-
-            if ast is None:
-                return {}
-
-            for child in ast["children"]:
-                if title_is_set:
-                    break
-                if child["type"] == "section":
-                    for section_child in child["children"]:
-                        if title_is_set:
-                            break
-                        if section_child["type"] == "heading":
+          for child in ast["children"]:
+              if title_is_set:
+                  break
+              if child["type"] == "section":
+                  for section_child in child["children"]:
+                      if title_is_set:
+                          break
+                      if section_child["type"] == "heading":
                             for heading_child in section_child["children"]:
                                 if title_is_set:
                                     break
@@ -153,5 +122,4 @@
                                     title_is_set = True
             slug_title_dict[slug] = title
 
-        return {"slugToTitle": slug_title_dict}
->>>>>>> bd92ff49
+        return {"slugToTitle": slug_title_dict}