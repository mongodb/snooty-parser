data_fields = ["source_page_template", "assets"]

[meta]
version = 0

[enum]
alignment = ["left", "center", "right"]
backlinks = ["entry", "top", "none"]
banner_variant = ["info", "warning", "danger"]
card_layout = ["default", "carousel"]
card_style = ["default", "compact", "extra-compact"]
card_type = ["small", "large"]
card_group_type = ["default", "drivers"]
charts_theme = ["light", "dark"]
guide_categories = ["Getting Started"]
mws_version = ["3.4", "3.6", "4.0", "4.2", "4.4", "5.0", "latest"]
procedure_styles = ["normal", "connected"]
user_level = ["beginner", "intermediate", "advanced"]
changelog_versions = ["2.0"]

[directive.default-domain]
argument_type = "string"

[directive.div]
deprecated = true
argument_type = "string"
content_type = "block"

[directive.container]
deprecated = true
argument_type = "string"
content_type = "block"

[directive.list-table]
help = """Define a table using nested lists."""
content_type = "list_table"
argument_type = "string"
options.align = "alignment"
options.width = "string"
options.widths = "string"
options.class = "string"
options.header-rows = "nonnegative_integer"
options.stub-columns = "nonnegative_integer"
example = """.. list-table::
   :header-rows: ${1:1 (Optional)}
   :stub-columns: ${2:1 (Optional)}
   :widths: ${3:10 10 20 (Optional)}
${4:   :align:
   :width:
   :class:}

   * - ${5:Row 1, column 1}
     -
     -
   * -
     -
     -

"""

# Intended for use on the ecosystem landing page only
[directive."mongodb:drivers-index-tiles"]
deprecated = true

# Intended for use on the docs.mongodb.com/legacy landing site only
[directive."mongodb:deprecated-version-selector"]

[directive.admonition]
content_type = "block"
argument_type = "string"
options.class = "string"
deprecated = true
example = """.. admonition:: ${1:Title}

   ${2:Admonition content}
"""

[directive.note]
inherit = "admonition"
example = """.. note:: ${1:Title}

   ${2:Note block content}
"""

[directive.warning]
inherit = "admonition"
example = """.. warning:: ${1:Title}

   ${2:Warning block content}
"""

[directive.important]
inherit = "admonition"
example = """.. important:: ${1:Title}

   ${2:Important block content}
"""

[directive.danger]
inherit = "admonition"
deprecated = true
example = """.. danger::

   ${1:Danger block content}
"""

[directive.caution]
inherit = "admonition"
deprecated = true
example = """.. caution:: ${1:Title}

   ${2:Caution block content}
"""

[directive.tip]
inherit = "admonition"
example = """.. tip:: ${1:Title}

   ${2:Tip content}
"""

[directive._baseversiondirective]
argument_type = {type = "string", required = true}
content_type = "block"

[directive.versionchanged]
inherit = "_baseversiondirective"
example = """.. versionchanged:: ${1:v1.0}
   ${2:Describe what changed in that version. Description is optional.}
"""

[directive.versionadded]
inherit = "_baseversiondirective"
example = """.. versionadded:: ${1:v1.0}
   ${2:Describe what was added in that version. Description is optional.}
"""
[directive.deprecated]
argument_type = {type = "string", required = false}
content_type = "block"
example = """.. deprecated:: ${1:v1.0 (Optional)}
   ${2:Explanation to inform the reader what should be used instead. Explanation is optional.}
"""

[directive.see]
inherit = "admonition"
example = """.. see:: ${1:Title}

   ${2:String}
"""

[directive.seealso]
inherit = "admonition"
example = """.. seealso:: ${1:Title}

   ${2:String}
"""

[directive.todo]
help = """Describes a task to be completed by a writer in the future."""
argument_type = "string"
content_type = "string"
example = """.. todo::"""

[directive.contents]
argument_type = "string"
options.local = "flag"
options.backlinks = "backlinks"
options.depth = "nonnegative_integer"
options.class = "string"
example = """.. contents:: ${1:string}
   ${2::local: (Optional)}
   :backlinks: ${3|entry,top,none|}
   :depth: ${4:1 (Optional)}
   :class: ${5:Fancy (Optional)}
"""

[directive.include]
help = """Include a reStructuredText file's contents."""
argument_type = ["path", "uri"]
content_type = "string"
options.start-after = "string"
options.end-before = "string"
example = """.. include:: ${1:/includes/file.rst}
   :start-after: ${2:text to start after (Optional}}
   :end-before: ${3:text to end before (Optional}}
"""

[directive.sharedinclude]
argument_type = "string"
content_type = "string"
example = """.. sharedinclude:: ${1:/test/sample-item.rst}
"""

[directive.literalinclude]
help = """Include a file as a block of code."""
inherit = "include"
options.start-after = "string"
options.end-before = "string"
options.linenos = "flag"
options.caption = "string"
options.copyable = "boolean"
options.language = "string"
options.dedent = ["nonnegative_integer", "flag"]
options.emphasize-lines = "linenos"
options.lineno-start = "nonnegative_integer"
example = """..literalinclude:: ${1:/path/to/file.js}
   :start-after: ${2:text to start after (Optional}}
   :end-before: ${3:text to end before (Optional}}
   :language: ${4:language for syntax highlighting}
   ${5::copyable:
   :caption:
   :dedent:
   :emphasize-lines:
   :lineno-start:}
"""

[directive.replacement]
help = """Specify replacements for variables in a shared content item."""
argument_type = "str"
content_type = "block"
example = """.. replacement:: ${1:variable name}

   ${2:Content with which to replace variable}
"""

[directive.figure]
help = """Include an image file."""
argument_type = ["path", "uri"]
content_type = "block"
example = """.. figure:: ${1:/path or uri.png}
   :alt: ${2:Alt text for the image}
   ${3::figwidth:
   :width:
   :scale:
   :align:
   :lightbox:
   :class:
   :border:}

   ${0: Optional caption for the figure.}
"""
options.alt = {type = "string", required = true}
options.figwidth = "length"
options.scale = "string"
options.width = "length"
options.align = "alignment"
options.lightbox = "flag"
options.class = "string"
options.border = "flag"


[directive.image]
inherit = "figure"
example = """.. image:: ${1:/path or uri.png}
   :alt: ${2: Alt text for the image}
   #{3::figwidth:
   :width:
   :scale:
   :align:
   :lightbox:
   :class:
   :border:}

   ${0: Optional caption for the figure.}
"""

[directive.example]
help = """A section providing an example related to the surrounding text."""
inherit = "admonition"
example = """.. example::

   ${0:Example}
"""

[directive.optional]
help = """A section of optional information or steps."""
content_type = "block"
example = """.. optional::

   ${0:Optional content}
"""

[directive.cond]
help = """Only parse a chunk of content if the condition in the argument is true."""
argument_type = "string"
content_type = "block"
example = """.. cond:: ${1: string}

   ${0:Content block}
"""

[directive.only]
inherit = "cond"
deprecated = true

[directive.role]
deprecated = true
argument_type = "string"

[directive.class]
help = """Set a class on the next element."""
# deprecated = true
argument_type = "string"
content_type = "block"

[directive.sidebar]
help = """A nested document providing related or reference material."""
argument_type = "string"
options.subtitle = "string"
content_type = "block"
example = """.. sidebar:: ${1:string}
   :subtitle: ${2:string}

   ${3:Content block}
"""

[directive.toctree]
help = """List pages to treat as children of this page."""
content_type = "block"
example = """.. toctree::
   :maxdepth: ${1:int}
   ${2::titlesonly:}
   ${3::hidden:}
   ${4::caption:
   :includehidden:
   :reversed:
   :numbered:
   :glob:}

   ${0:/path-to-first-page
   /path-to-second-page}
"""
options.caption = "string"
options.titlesonly = "flag"
options.hidden = "flag"
options.maxdepth = "nonnegative_integer"
options.includehidden = "flag"
options.reversed = "flag"
options.numbered = "flag"
options.glob = "flag"

[directive.tabs-selector]
help = """Add dropdown selector used to select the specified tabset."""
argument_type = "string"

[directive.tabs-pillstrip]
deprecated = true
inherit = "tabs-selector"

[directive.tabs-top]
deprecated = true

[directive.tabs]
content_type = "block"
argument_type = "string"
options.hidden = "boolean"
options.tabset = "string"
example = """.. tabs:: ${1: string}
   :hidden: ${2|true,false|}
   :tabset: ${3:string}

   ${0:Content block}
"""

[directive.tabs-cloud]
inherit = "tabs"

[directive.tabs-platforms]
inherit = "tabs"

[directive.tabs-drivers]
inherit = "tabs"

[directive.tabs-auth]
inherit = "tabs"

[directive.tabs-stitch-auth-providers]
inherit = "tabs"

[directive.tabs-deployments]
inherit = "tabs"

[directive.tabs-cloud-providers]
inherit = "tabs"

[directive.tabs-stitch-sdks]
inherit = "tabs"

[directive.tabs-stitch-interfaces]
inherit = "tabs"

[directive.tabs-realm-languages]
inherit = "tabs"

[directive.tabs-realm-sdks]
inherit = "tabs"

[directive.tabs-realm-admin-interfaces]
inherit = "tabs"

[directive.tabs-realm-auth-providers]
inherit = "tabs"

[directive.tab]
argument_type = "string"
content_type = "block"
options.tabid = {type = "string", required = true}
example = """.. tab:: ${1:Tab Title}
   :tabid: ${2:id of the tab}

   ${0: Tab content.}
"""

[directive.index]
argument_type = "string"

[directive.describe]
argument_type = "string"
content_type = "block"

[directive.glossary]
content_type = "block"
options.sorted = "flag"
example = """.. glossary::

   ${1:Term}
      ${0:Term's definition}
"""

[directive.rubric]
argument_type = "string"
example = """.. rubric:: ${1:Paragraph heading that is not used to create a TOC node}

   $0
"""

[directive.code-block]
help = """A block of code to show the user."""
argument_type = "string"
content_type = "raw"
options.caption = "string"
options.copyable = "boolean"
options.emphasize-lines = "string"
options.class = "string"
options.linenos = "flag"
options.source = "uri"
example = """.. code-block:: ${1:language}
   ${2::copyable: (bool)
   :caption: (string)
   :emphasize-lines: (string)
   :class: (string)
   :linenos: (flag)
   :source: ${1: URL to source code}}

   ${0:code content}
"""

[directive.code]
help = """A block of code to show the user."""
inherit = "code-block"
example = """.. code:: ${1:language}
   ${2::copyable: (bool)
   :caption: (string)
   :emphasize-lines: (string)
   :class: (string)
   :linenos: (flag)
   :source: ${1: URL to source code}}

   ${0:code content}
"""

[directive.io-code-block]
help = """A block of code and its corresponding output to show the user."""
argument_type = "string"
content_type = "block"
options.caption = "string"
options.copyable = "boolean"
options.class = "string"
options.source = "uri"
example = """.. io-code-block::
   ${2::copyable: (bool)
   :caption: (string)
   :class: (string)
   :source: ${1: URL to source code}}

   .. input:: ${0:code input or </path/to/file>}
      :language: ${1:language}
      :emphasize-lines: (string)
      :linenos: (flag)

   .. output:: ${0:code output or </path/to/file>}
      :language: ${1:language}
      :emphasize-lines: (string)
      :linenos: (flag)
      :visible: (bool)
"""

[directive.input]
help = """The code content."""
argument_type = ["path", "raw"]
content_type = "raw"
options.language = "string"
options.start-after = "string"
options.end-before = "string"
options.dedent = ["nonnegative_integer", "flag"]
options.lineno-start = "nonnegative_integer"
options.emphasize-lines = "linenos"
options.linenos = "flag"
example = """.. input:: ${0:code input or </path/to/file>}
      :language: ${1:language}
      :start-after: ${2:text to start after (Optional}}
      :end-before: ${3:text to end before (Optional}}
      :dedent: ${4:number of chars to dedent by}
      :lineno-start: ${5:nonnegative integer to start line numbering from}
      :emphasize-lines: (string)
      :linenos: (flag)
"""

[directive.output]
help = """The code output."""
argument_type = ["path", "raw"]
content_type = "raw"
options.language = "string"
options.start-after = "string"
options.end-before = "string"
options.dedent = ["nonnegative_integer", "flag"]
options.lineno-start = "nonnegative_integer"
options.emphasize-lines = "linenos"
options.linenos = "flag"
options.visible = "boolean"
example = """.. output:: ${0:code output or </path/to/file>}
      :language: ${1:language}
      :start-after: ${2:text to start after (Optional}}
      :end-before: ${3:text to end before (Optional}}
      :dedent: ${4:number of chars to dedent by}
      :lineno-start: ${5:nonnegative integer to start line numbering from}
      :emphasize-lines: (string)
      :linenos: (flag)
      :visible: (bool)
"""

[directive.cssclass]
help = """Add the given CSS class name to generated HTML of the contained (if content is given) or
          following (if not) page element."""
argument_type = "string"
content_type = "block"
deprecated = true
example = """.. cssclass:: ${1:class name}

   ${0:Optional content to which class will apply. If no content given, class applies to following page element.}
"""

[directive.uriwriter]
deprecated = true

[directive.languages]
help = """A list of languages that this guide supports."""
# example = """.. languages::

#    * ${0:shell
#    * compass
#    * python}
# """
content_type = "list"


##### Guides (LEGACY - do not deprecate until removed in dependent docs repos)
[directive.hlist]
content_type = "list"
options.columns = "nonnegative_integer"

[directive.blockquote]
help = """A block of content which is quoted from another source."""
content_type = "block"
# example = """.. blockquote::
#    ${0: quoted content}
# """

#### docs-landing directives
[directive."landing:more-ways"]
argument_type = "string"
content_type = "block"
options.video_url = { type = "uri", required = true }

example = """.. landing:more-ways:: ${1: the value of the H3 that should be rendered by the front-end}
   :video_url: ${2: full video url}

   ${3: More ways content}
 """


##### Internal "mongodb" directives
[directive."mongodb:banner"]
help = """A skinny admonition, meant for alerts or smaller notifications."""
content_type = "block"
options.variant = "banner_variant"
example = """.. banner::
   :variant: ${1: warning (Optional)}

   ${2:banner content}
"""

[directive."mongodb:cta-banner"]
content_type = "block"
options.url = { type = "uri", required = true }
options.icon = "string"
example = """.. cta-banner::
   :url: https://university.mongodb.com/
   :icon: ${1:Leafygreen icon}

   ${2:Banner Text content}
"""

[directive."mongodb:button"]
help = "Make a button."
example = """.. button:: ${1: string}
:uri: ${2:/path or url}"""
argument_type = "string"
content_type = "block"
options.uri = { type = ["path", "uri"], required = true }

[directive."mongodb:card"]
example = """.. card::
   :headline: ${1:Run a self-managed database (Optional)}
   :cta: ${2:Get started with MongoDB}
   :url: {$3:url-card-should-link-to}
   ${4::icon: /path-to-icon.svg
   :icon-alt: Icon's alt text
   :tag: server}

   ${0:Card content.}
"""
help = """Card in a card-group. Each card links to the specified URI, and can include an icon, as well as a call-to-action string"""
content_type = "block"
options.headline = "string"
options.cta = "string"
options.url = "uri"
options.icon = ["path", "uri"]
options.icon-alt = "string"
options.tag = "string"

[directive."mongodb:card-group"]
content_type = "block"
help = """Container to hold a group of cards"""
options.columns = "nonnegative_integer"
options.layout = "card_layout"
options.style = "card_style"
options.type = "card_group_type"
example = """.. card-group::
   ${1::columns: 2}
   :layout: ${3:|default,carousel| (Optional)}
   :style: ${2:|default,compact,extra-compact| (Optional)}

   ${0: Card content}
"""

[directive."landing:product"]
content_type = "block"
help = """Product in a product-list. Each product links to the specified URI, and can include content, an icon, as well as a call-to-action string"""
options.icon = ["path", "uri"]
options.icon-alt = "string"
argument_type = "string"
example = """.. product:: ${0: string}
   ${4::icon: /path-to-icon.svg
   :icon-alt: Icon's alt text

   ${1: content.}
"""

[directive."landing:products"]
content_type = "block"
help = """Container to hold a group of products"""
example = """.. landing:products::
   ${0: Product content}
"""

[directive."landing:client-libraries"]
content_type = "block"
<<<<<<< HEAD
help = """Title and call-to-action for drivers card"""
example = """.. landing:client-libraries::
   ${0: Library content}
"""

[directive."landing:introduction"]
help = """Make an Introduction. Pass in a title string as an argument, and a content block"""
argument_type = "string"
content_type = "block"
example = """.. landing:introduction:: MongoDB Introduction
=======
help = """Title and call-to-action for card-group"""
options.cta = "string"
options.url = ["path", "uri"]
argument_type = "string"
example = """.. landing:client-libraries:: ${0: string}
   :cta: ${1:Get started with MongoDB}
   :url: ${2:url-should-link-to}
"""

[directive."landing:introduction"]
content_type = "block"
help = """Make an Introduction"""
example = """.. landing:introduction::
>>>>>>> b581f033
   ${0: Introduction content}
"""

[directive."landing:explore"]
content_type = "block"
help = """A container to explore Atlas tools and environment"""
example = """.. landing:explore::
   ${0: Explore content}
"""

<<<<<<< HEAD
[directive."landing:more-ways"]
content_type = "block"
help = """A container to showcase more information"""
example = """.. landing:more-ways::
   ${0: Explore content}
"""

=======
>>>>>>> b581f033
[directive."mongodb:chapter"]
help = "A container for a group of MongoDB guides."
example = """.. chapter:: ${1: string}
   :description: ${2: string}
   :image: ${3: /path/to/image.png - the chapter card will use this}
   :icon: ${4: /path/to/icon.png - the guides cards related to the chapter will use this}

   ${0: chapter content}
"""
argument_type = "string"
content_type = "block"
options.description = {type = "string", required = true}
options.image = ["path", "uri"]
options.icon = ["path", "uri"]

[directive."mongodb:chapters"]
help = "A container for a group of chapter directives."
example = """.. chapters::

   ${0: chapters content}
"""
content_type = "block"

[directive."mongodb:cta"]
help = "Call to action directing users to a new part of the site"
example = """..cta::

   ${0::manual:`Read the Introduction to MongoDB </introduction>`}
"""
content_type = "block"

[directive."mongodb:guide"]
help = "Denotes a guide page."
example = """.. guide:: ${0: /path/to/guide.txt}"""
argument_type = ["path", "uri"]
content_type = "string"

[directive."mongodb:guide-next"]
help = "A section that directs users to what they should do next after reading a guide"
example = """.. guide-next:: ${0: string}
   ${1: content}
"""
argument_type = "string"
content_type = "block"

[directive."mongodb:instruqt"]
content_type = "block"
argument_type = "string"

[directive."mongodb:introduction"]
content_type = "block"

[directive."mongodb:kicker"]
help = "Make a kicker (a subheader that is placed on top of the main header)."
example = """.. kicker:: ${1: string}"""
argument_type = "string"

[directive."mongodb:mongo-web-shell"]
help = """An instance of the web version of a Mongo shell"""
options.version = "mws_version"
example = """.. mongo-web-shell::
   ${1::version: (string)}
"""

[directive."mongodb:openapi"]
help = """Include a reStructuredText file's contents."""
argument_type = ["path", "string", "uri"]
options.uses-realm = "flag"
options.preview = "flag"
options.api-version = "string"

[directive."mongodb:openapi-changelog"]
help = """Create OpenAPI changelog page."""
argument_type = "string"
options.api-version = "changelog_versions"

[directive."mongodb:operation"]
content_type = "block"
options.hash = "string"
options.method = "string"
options.path = "string"

[directive."mongodb:procedure"]
help = "Make a set of numbered steps."
example = """.. procedure::
   :style: ${0: string}

${1: Steps content}"""
content_type = "block"
options.style = "procedure_styles"

[directive."mongodb:quiz"]
content_type = "block"
help = "Embed a quiz with a question argument, using the quizchoice directive to construct answer options."
example = """.. quiz::
  :quiz-id: ${1:string}
  :quiz-date: ${2:string}

   ${3:string}"""
argument_type = "string"
options.quiz-id = {type = "string", required = true}
options.quiz-date = "string"

[directive."mongodb:quizchoice"]
content_type = "block"
help = "A possible quiz answer and an explanation to be displayed after submission"
example = """ .. quizchoice:: ${1:string}
   :is-true:

   ${3:string}"""
argument_type = "string"
options.is-true = "flag"

[directive."mongodb:short-description"]
help = "A description or preview of what the content will be about."
content_type = "block"
example = """.. short-description::
   ${0: content}
"""

[directive."mongodb:step"]
help = "Make a single, numbered step."
argument_type = {type = "string", required = false}
content_type = "block"
example = """.. step:: ${0: Step's headline string (Optional)}

   ${1: Step content}
"""

[directive."mongodb:time"]
help = "The amount of time that it would take to go through the guide content in minutes."
argument_type = {type = "nonnegative_integer", required = true}
example = """.. time:: 15"""

[directive."mongodb:facet"]
help = "The name and value of search facets that apply to this page. Use nested facets to represent hierarchy"
content_type = "block"
options.name = {type = "string", required = true}
options.values = {type = "string", required = true}
example = """.. facet::
   :type: ${1:name_of_type}
   :values: ${2:value1, value2, value3}
"""

###### Misc.
[directive.atf-image]
help = "Path to the image to use for the above-the-fold header image"
argument_type = ["path", "uri"]
example = """.. atf-image:: ${0:/path-or-url-to-image.png}"""

[directive.pubdate]
help = "Date the article was published. Format: YYYY-MM-DD"
argument_type = "iso_8601"
example = """.. pubdate:: ${0:YYYY-MM-DD}"""

[directive.updated-date]
help = "Date the post was most recently updated. Format: YYYY-MM-DD"
argument_type = "iso_8601"
example = """.. updated-date:: ${0:YYYY-MM-DD}"""

[directive.twitter]
help = """Provide the metadata required to automatically generate a card when posting the link to twitter."""
example = """.. twitter::
   :site: ${1:Corporate twitter @username to which the card should be attributed}
   :creator: ${2:Human twitter @username of the person who wrote the article}
   :title: ${3:Concise title of the article. Truncated to one line on web and two on mobile.}
   :image: ${4:Path to a unique image representing the content of the page. Aspect ration 2:1, must be JPG, PNG, WEBP, or GIF}
   :image-alt: ${5:Text description of the image conveying the essential nature of the image to users who are visually impaired.}

   ${0:Concise summary of the content. Do not re-use the title of the document.
   Truncated to three lines on web; not displayed on mobile.
   Max 200 characters.}
"""
content_type = "block"
options.site = "string"
options.creator = {type = "string", required = true}
options.title = {type = "string", required = true}
options.image = {type = ["path", "uri"], required = true}
options.image-alt = {type = "string", required = true}

[directive.og]
help="""Provide the metadata required to automatically generate a card when posting to OG social-using sites, such as Facebook."""
example= """.. og::
   :url: ${1:Canonical URL of the page without any session variables, params, etc.}
   :type: ${2:article}
   :title: ${3:Title of article without any branding}
   :image: ${4:URL of image that should appear when someone shares the content}

   ${0:A brief description of the content, usually between 2 and 4
   sentences. This will displayed below the title of the post on
   Facebook.}
"""
content_type = "block"
options.url = "string"
options.title = {required = true, type = "string"}
options.image = {required = true, type = ["path", "uri"]}
options.type = "string"

[directive.video]
help = "Embed a video in your article"
argument_type = "uri"
example = """.. video:: ${1: full video url}"""

[directive.youtube]
help = "Embed a video from YouTube in your article"
argument_type = "string"
content_type = "block"
example = """.. youtube:: ${0:H3P0lW94L2Q}
"""

[directive.twitch]
help = "Embed a Twitch stream in your article"
argument_type = "string"
content_type = "block"

[directive.charts]
help = """Embed a chart from MongoDB Charts in your article."""
example= """.. charts::
   :url: ${1:https://charts.mongodb.com/charts-coronavirus-lwlvn (url of your charts dashboard)}
   :id: ${2:6f921f0c-a1ee-4106-839c-412fad3c64e7 (id of the chart)}
   :autorefresh: ${3:3600 (time in seconds to refresh. default is no refresh)}
   :theme: ${4:dark (light or dark theme)}
   :width: ${5:760 (width of embedded frame)}
   :height: ${6:570 (height of embedded frame)}
   :align: ${7:right (left, right, or center)}
"""
options.url = "uri"
options.id = "string"
options.autorefresh = "nonnegative_integer"
options.theme = "charts_theme"
options.width = "length"
options.height = "length"
options.align = "alignment"

[directive.meta]
help = """Add metadata to the site for SEO."""
options.keywords = "string"
options.description = "string"
options.robots = "string"
options.canonical = "uri"
example = """.. meta::
   :keywords: ${1:string}
   :description: ${2:string}
   :robots: ${3:string}
   :canonical: ${4: full url, not relative}
"""

[directive.topic]
help = """A block with a self-contained chunk of information."""
argument_type = "string"
content_type = "block"
deprecated = true
example = """.. topic:: ${1:Title of block}

   ${0:Content}
"""

[directive.search-results]
help = """Shows search results from browser query params (no arguments)."""

[directive.ia]
help = """Creates a hierarchy of entry directives that function as children of this page."""
content_type = "block"

[directive.entry]
help = """Specifies a Snooty project, internal page, or external url that represents a child of this page."""
argument_type = "string"
options.url = "string"
options.project-name = "string"
options.primary = "flag"
example = """.. entry:: ${0: string}
   ${1::url: (string)
   :project-name: (string) [optional]
   :primary: (optional)}
"""

###### Roles
[role.kbd]
help = """Mark a sequence of keystrokes."""
type = "text"

[role."highlight-red"]
help = """Highlight text with a red background"""
type = "text"

[role."highlight-yellow"]
help = """Highlight text with a yellow background"""
type = "text"

[role."highlight-green"]
help = """Highlight text with a green background"""
type = "text"

[role."highlight-blue"]
help = """Highlight text with a blue background"""
type = "text"

[role.sub]
help = """Used to denote subscript text."""
type = "text"

[role.superscript]
help = """Used to denote superscript text."""
type = "text"

[role.sup]
inherit = "superscript"

[role.samp]
help = """Literal text where you may use curly braces to denote a "variable". For example, "samp:`print(1+{x})`"."""
type = "text"

[role.guilabel]
help = """Used to specify a label or button in a GUI."""
type = "text"

[role.abbr]
help = """Abbreviation with hover text."""
type = "text"

[role.file]
help = """Show a file path."""
type = "text"

[role.command]
deprecated = true
type = "text"

[role.red]
type = "text"

[role.icon-fa5]
help = """Show a FontAwesome 5 Solid icon."""
type = "explicit_title"

[role.icon]
inherit = "icon-fa5"
type = "explicit_title"

[role.icon-fa5-brands]
help = """Show a FontAwesome 5 Brand icon."""
type = "explicit_title"

[role.iconb]
inherit = "icon-fa5-brands"

[role.icon-mms]
help = """Show an MMS icon."""
type = "explicit_title"

[role.icon-mms-org]
help = """Show an MMS-org icon."""
type = "explicit_title"

[role.icon-charts]
help = """Show a MongoDB Charts icon."""
type = "explicit_title"

[role.icon-fa4]
help = """Show a FontAwesome 4 icon."""
type = "explicit_title"

[role.icon-lg]
help = """Show a LeafyGreen icon."""
type = "explicit_title"

[role.rfc]
help = """Reference an IETF RFC."""
type = {link = "https://tools.ietf.org/html/%s"}

[role.wikipedia]
help = """Reference a Wikipedia page."""
type = {link = "https://en.wikipedia.org/wiki/%s"}

[role.hardlink]
help = """Link to a URL in the current project."""
type = "explicit_title"

[role."std:doc"]
help = """Link to a page in the current project."""
type = "explicit_title"

[role.api]
help = """Link to the api.mongodb.com API index."""
type = {link = "https://api.mongodb.com/%s"}

[role.aws]
help = """Link to the Amazon AWS documentation."""
type = {link = "http://docs.aws.amazon.com%s"}

[role.gcp]
help = "Link to the Google Cloud Platform documentation"
type = {link = "https://cloud.google.com%s"}

[role.azure]
help = "Link to the Microsoft Azure documentation"
type = {link = "https://docs.microsoft.com/en-us/azure%s"}

[role.gettingstarted]
help = """Link to the MongoDB Getting Started guide."""
type = {link = "https://docs.mongodb.org/getting-started%s", ensure_trailing_slash = true}

[role.master]
help = """Link to a path in the master branch of the current project."""
type = "explicit_title"

[role.docsgithub]
help = """Link to a MongoDB Manual GitHub path."""
type = {link = "http://github.com/mongodb/docs/blob/master/%s"}

[role.guides]
help = """Link to a page in the MongoDB Guides site."""
type = {link = "https://www.mongodb.com/docs/guides%s", ensure_trailing_slash = true}

[role.mms-docs]
help = """Link to a page in the Cloud Manager documentation."""
type = {link = "https://www.mongodb.com/docs/cloud-manager%s", ensure_trailing_slash = true}

[role.mms-home]
help = """Link to a MongoDB Cloud Services page."""
type = {link = "https://cloud.mongodb.com%s"}

[role.osb]
help = """Link to a page in the Atlas Open Service Broker documentation."""
type = {link = "https://www.mongodb.com/docs/atlas-open-service-broker/current%s", ensure_trailing_slash = true}

[role.adl]
help = """Link to a page in the Atlas Data Lake documentation."""
type = {link = "https://www.mongodb.com/docs/datalake%s", ensure_trailing_slash = true}

[role.dochub]
help = """Specify a dochub link."""
type = {link = "https://dochub.mongodb.org/core/%s"}

[role.mongo-spark]
help = """Link to a page in the MongoDB Spark Connector GitHub project."""
type = {link = "https://github.com/mongodb/mongo-spark%s"}

[role.source]
help = """Link to a file in the MongoDB server GitHub project."""
type = {link = "https://github.com/mongodb/mongo/blob/master/%s"}

[role.ref]
help = """Link to a named target."""
type = {domain = "std", name = "label", format = []}

[role."mongodb:ref"]
inherit = "ref"

[role."mongodb:card-ref"]
help = """Create a reference, embedded within cards, with additional styling, that links to a named target."""
example = """:card-ref:`Android <android-intro>`"""
inherit = "ref"

[role."mongodb:required"]
type = "explicit_title"

[role.term]
help = """Link to a term in the glossary."""
type = {domain = "std", name = "term", format = []}

[role.issue]
help = """Link to a JIRA ticket."""
type = {link = "https://jira.mongodb.org/browse/%s"}

[role.technical-support]
help = "Link to the MongoDB support site."
type = {link = "https://www.mongodb.com/docs/manual/support%s", ensure_trailing_slash = true}

[role.contact]
help = """Link to the MongoDB contact page."""
type = {link = "https://www.mongodb.com/contact%s"}

[role.mdbacct]
help = """Link to the MongoDB Account page."""
type = {link = "https://account.mongodb.com/account%s"}

[role.community-forum]
help = "Link to the MongoDB Community Forums page."
type = {link = "https://www.mongodb.com/community/forums/%s"}

[role.perl-api]
help = "Link to a page in the Perl driver's CPAN API reference."
type = {link = "https://metacpan.org/pod/MongoDB::%s"}

[role.node-docs]
help = """Link to a page in the Node.js driver's documentation."""
type = {link = "http://mongodb.github.io/node-mongodb-native/3.6/%s"}

[role.node-api]
help = """Link to a page in the Node.js driver's API reference."""
type = {link = "http://mongodb.github.io/node-mongodb-native/3.6/api/%s"}

[role."node-api-4.0"]
help = """Link to a page in Node.js driver V4.0's API reference."""
type = {link = "https://mongodb.github.io/node-mongodb-native/4.0/%s"}

[role."node-api-3.6"]
help = """Link to a page in Node.js driver V3.6's API reference."""
type = {link = "http://mongodb.github.io/node-mongodb-native/3.6/api/%s"}

[role."php"]
help = """Link to a page on PHP.net"""
type = {link = "https://php.net/%s"}

[role.ruby-api]
help = """Link to a page in the Ruby driver's API reference."""
type = {link = "http://api.mongodb.com/ruby/current/Mongo/%s"}

[role.ruby]
help = """Link to a page in the Ruby driver's documentation."""
type = {link = "https://www.mongodb.com/docs/ruby-driver/current%s", ensure_trailing_slash = true}

[role.scala-docs]
help = "Link to a page in the Scala driver's documentation"
type = {link = "http://mongodb.github.io/mongo-scala-driver/2.9%s"}

[role.scala-api]
help = """Link to a page in the Scala driver's API reference."""
type = {link = "http://mongodb.github.io/mongo-scala-driver/2.9/scaladoc/org/mongodb/scala/MongoCollection.html#%s"}

[role.csharp-docs]
help = """Link to a page in the C# driver's documentation."""
type = {link = "https://mongodb.github.io/mongo-csharp-driver/2.10/%s"}

[role.csharp-api]
help = """Link to a page in the C# driver's API reference."""
type = {link = "https://mongodb.github.io/mongo-csharp-driver/2.10/apidocs/html/%s.htm"}

[role.java-docs]
help = """Link to the Java driver's documentation."""
type = {link = "https://mongodb.github.io/mongo-java-driver/4.2/%s"}

[role."java-docs-4.3"]
help = """Link to the Java driver's documentation."""
type = {link = "https://mongodb.github.io/mongo-java-driver/4.3/%s"}

[role.java-async-docs]
help = """Link to the async Java driver's documentation."""
type = {link = "https://mongodb.github.io/mongo-java-driver/4.2/driver-reactive/%s"}

[role.java-async-api]
help = """Link to the async Java driver's API reference."""
type = {link = "https://mongodb.github.io/mongo-java-driver/4.2/apidocs/mongodb-driver-reactivestreams/%s"}

[role.java-core-api]
help = """Link to the core Java driver's API reference."""
type = {link = "https://mongodb.github.io/mongo-java-driver/4.2/apidocs/mongodb-driver-core/%s"}

[role.java-sync-api]
help = """Link to the synchronous Java driver's API reference."""
type = {link = "https://mongodb.github.io/mongo-java-driver/4.2/apidocs/mongodb-driver-sync/%s"}

[role.go-api]
help = """Link to the Go driver's API reference."""
type = {link = "https://godoc.org/github.com/mongodb/mongo-go-driver/%s"}

[role.atlas]
help = """Link to the synchronous Atlas documentation."""
type = {link = "https://www.mongodb.com/docs/atlas%s", ensure_trailing_slash = true}

[role."v2.2"]
type = {link = "https://www.mongodb.com/docs/v2.2%s", ensure_trailing_slash = true}

[role."v2.4"]
type = {link = "https://www.mongodb.com/docs/v2.4%s", ensure_trailing_slash = true}

[role."v2.6"]
type = {link = "https://www.mongodb.com/docs/v2.6%s", ensure_trailing_slash = true}

[role."v3.0"]
type = {link = "https://www.mongodb.com/docs/v3.0%s", ensure_trailing_slash = true}

[role."v3.2"]
type = {link = "https://www.mongodb.com/docs/v3.2%s", ensure_trailing_slash = true}

[role."v3.4"]
type = {link = "https://www.mongodb.com/docs/v3.4%s", ensure_trailing_slash = true}

[role."v3.6"]
type = {link = "https://www.mongodb.com/docs/v3.6%s", ensure_trailing_slash = true}

[role."v4.0"]
type = {link = "https://www.mongodb.com/docs/v4.0%s", ensure_trailing_slash = true}

[role."v4.2"]
type = {link = "https://www.mongodb.com/docs/v4.2%s", ensure_trailing_slash = true}

[role."v4.4"]
type = {link = "https://www.mongodb.com/docs/v4.4%s", ensure_trailing_slash = true}

[role."v5.0"]
type = {link = "https://www.mongodb.com/docs/v5.0%s", ensure_trailing_slash = true}

[role."v5.1"]
type = {link = "https://www.mongodb.com/docs/v5.1%s", ensure_trailing_slash = true}

[role."v5.2"]
type = {link = "https://www.mongodb.com/docs/v5.2%s", ensure_trailing_slash = true}

[role."v5.3"]
type = {link = "https://www.mongodb.com/docs/v5.3%s", ensure_trailing_slash = true}

[role."v6.0"]
type = {link = "https://www.mongodb.com/docs/v6.0%s", ensure_trailing_slash = true}

[role."v7.0"]
type = {link = "https://www.mongodb.com/docs/v7.0%s", ensure_trailing_slash = true}

[role."rapid"]
help = """Links to the latest rapid release and will not be pinned to a specific manual version"""
type = {link = "https://www.mongodb.com/docs/rapid%s", ensure_trailing_slash = true}

[role."upcoming"]
help = """Links to the upcoming manual release documentation and will not be pinned to a specific manual version"""
type = {link = "https://www.mongodb.com/docs/upcoming%s", ensure_trailing_slash = true}

[role.website]
help = """Link to a page in the MongoDB website."""
type = {link = "https://www.mongodb.com%s?tck=docs"}

[role.legal]
help = """Link to mongodb.com/legal/whatever"""
type = {link = "https://www.mongodb.com/legal%s?tck=docs_atlas"}

[role.manual]
help = """Link to a page in the latest stable version of the MongoDB manual."""
type = {link = "https://www.mongodb.com/docs/manual%s", ensure_trailing_slash = true}

[role.cloudmgr]
help = """Link to a page in the Cloud Manager docs."""
type = {link = "https://www.mongodb.com/docs/cloud-manager%s", ensure_trailing_slash = true}

[role.opsmgr]
help = """Link to a page in the MMS Ops Manager documentation."""
type = {link = "https://www.mongodb.com/docs/ops-manager/current%s", ensure_trailing_slash = true}

[role.realm]
help = """Link to a page in the Realm SDK docs."""
type = {link = "https://www.mongodb.com/docs/realm%s", ensure_trailing_slash = true}

[role.stitch]
inherit = "realm"

[role.appservices]
help = """Link to a page in the App Services docs."""
type = {link = "https://www.mongodb.com/docs/atlas/app-services%s", ensure_trailing_slash = true}

[role.mdb-shell]
help = """Link to a page in the MongoDB Shell docs."""
type = {link = "https://www.mongodb.com/docs/mongodb-shell%s", ensure_trailing_slash = true}

[role.mongosh]
inherit = "mdb-shell"

[role.charts]
help = """Link to a page in the Charts docs."""
type = {link = "https://www.mongodb.com/docs/charts%s", ensure_trailing_slash = true}

[role."charts-v0.10"]
help = """Link to a page in v0.10 of the Charts docs."""
type = {link = "https://www.mongodb.com/docs/charts/v0.10%s", ensure_trailing_slash = true}

[role."charts-v0.9"]
help = """Link to a page in v0.9 of the Charts docs."""
type = {link = "https://www.mongodb.com/docs/charts/v0.9%s", ensure_trailing_slash = true}

[role."charts-onprem"]
help = """Link to a page in the newest edition of Charts onprem docs."""
type = {link = "https://www.mongodb.com/docs/charts/onprem%s", ensure_trailing_slash = true}

[role."v0.10"]
deprecated = true
inherit = "charts-v0.10"

[role."v0.9"]
deprecated = true
inherit = "charts-v0.9"

[role.compass]
help = """Link to a page in the Compass docs."""
type = {link = "https://www.mongodb.com/docs/compass/current%s", ensure_trailing_slash = true}

[role."dotnet-sdk"]
type = {link = "https://www.mongodb.com/docs/realm-sdks/dotnet/latest/%s"}

[role.ecosystem]
help = """Link to a page in the Ecosystem docs."""
type = {link = "https://www.mongodb.com/docs/drivers%s", ensure_trailing_slash = true}

[role.driver]
help = """Link to a driver's page in the Ecosystem docs."""
type = {link = "https://www.mongodb.com/docs/drivers%s", ensure_trailing_slash = true}

[role.products]
help = """Link to a page in the MongoDB Products site."""
type = {link = "https://www.mongodb.com/products%s"}

[role.bic]
type = {link = "https://www.mongodb.com/docs/bi-connector/current%s", ensure_trailing_slash = true}

[role."bic-v2.10"]
type = {link = "https://www.mongodb.com/docs/bi-connector/v2.10%s", ensure_trailing_slash = true}

[role.dbtools]
type = {link = "https://www.mongodb.com/docs/database-tools%s", ensure_trailing_slash = true}

[role.k8s]
type = {link = "https://www.mongodb.com/docs/kubernetes-operator/stable%s", ensure_trailing_slash = true}

[role.product]
type = {link = "http://www.mongodb.com/products/%s?tck=docs"}

[role.dl]
type = {link = "http://www.mongodb.com/download-center/%s?tck=docs"}

[role.wtdocs]
type = {link = "http://source.wiredtiger.com/mongodb-3.4%s"}

[role."wtdocs-v4.0"]
type = {link = "http://source.wiredtiger.com/mongodb-4.0%s"}

[role."wtdocs-v4.2"]
type = {link = "http://source.wiredtiger.com/mongodb-4.2%s"}

[role."wtdocs-v4.4"]
type = {link = "http://source.wiredtiger.com/mongodb-4.4%s"}

[role."wtdocs-v5.0"]
type = {link = "http://source.wiredtiger.com/mongodb-5.0%s"}

[role.spec]
type = {link = "https://github.com/mongodb/specifications/blob/master/source%s"}

[role."js-sdk"]
type = {link = "https://www.mongodb.com/docs/realm-sdks/js/latest/%s"}

[role."realm-react-sdk"]
type = {link = "https://www.mongodb.com/docs/realm-sdks/js/realm-react/latest/%s"}

[role."js-web-sdk"]
type = {link = "https://www.mongodb.com/docs/realm-sdks/js/realm-web/latest/%s"}

[role."facebook"]
type = {link = "https://developers.facebook.com/%s"}

[role."fcm"]
type = {link = "https://firebase.google.com/docs/%s"}

[role."git-scm"]
type = {link = "https://git-scm.com/%s"}

[role."google"]
type = {link = "https://developers.google.com/%s"}

[role."github"]
type = {link = "https://github.com/%s"}

[role."github-dev"]
type = {link = "https://developer.github.com/%s"}

[role."twilio"]
type = {link = "https://www.twilio.com/%s"}

[role."mdn"]
type = {link = "https://developer.mozilla.org/en-US/docs/%s"}

[role."apollo"]
type = {link = "https://www.apollographql.com/%s"}

[role."aws-docs"]
type = {link = "https://docs.aws.amazon.com/%s"}

[role."aws-go"]
type = {link = "https://docs.aws.amazon.com/sdk-for-go/api/service/%s"}

[role."aws-iam"]
type = {link = "https://docs.aws.amazon.com/IAM/latest/%s"}

[role."aws-reference"]
type = {link = "https://docs.aws.amazon.com/general/latest/%s"}

[role."reactjs"]
type = {link = "https://reactjs.org/%s"}

[role."jwt-io"]
type = {link = "https://jwt.io/%s"}

[role."android"]
type = {link = "https://developer.android.com/%s"}

[role."apple"]
type = {link = "https://developer.apple.com/%s"}

[role."admin-api-endpoint"]
type = {link = "https://www.mongodb.com/docs/atlas/app-services/admin/api/v3/#%s", ensure_trailing_slash = true}

[role."cpp-sdk"]
type = {link = "https://www.mongodb.com/docs/realm-sdks/cpp/latest/%s"}

[role."java-sdk"]
type = {link = "https://www.mongodb.com/docs/realm-sdks/java/latest/%s"}

[role."kotlin-ext"]
type = {link = "https://www.mongodb.com/docs/realm-sdks/java/latest/kotlin-extensions/%s"}

[role."kotlin-sdk"]
type = {link = "https://www.mongodb.com/docs/realm-sdks/kotlin/latest/library-base/%s"}

[role."kotlin-sync-sdk"]
type = {link = "https://www.mongodb.com/docs/realm-sdks/kotlin/latest/library-sync/%s"}

[role."swift-sdk"]
type = {link = "https://www.mongodb.com/docs/realm-sdks/swift/latest/%s"}

[role."objc-sdk"]
type = {link = "https://www.mongodb.com/docs/realm-sdks/objc/latest/%s"}

[role."flutter-sdk"]
type = {link = "https://pub.dev/documentation/realm/latest/%s"}

[role."flutter"]
type = {link = "https://docs.flutter.dev/%s"}

[role."codesandbox"]
type = {link = "https://codesandbox.io/%s"}

[role."graphql"]
type = {link = "https://graphql.org/%s"}

[role."nodejs"]
type = {link = "https://nodejs.org/%s"}

[role."npm"]
type = {link = "https://www.npmjs.com/%s"}

[role."rubygems"]
type = {link = "https://rubygems.org/%s"}

[role."kafka-21-javadoc"]
type = {link = "https://kafka.apache.org/21/javadoc/org/apache/kafka%s"}

[role."typescript"]
type = {link = "https://www.typescriptlang.org/%s"}

[role."node-driver"]
type = {link = "https://mongodb.github.io/node-mongodb-native/3.6/api/%s"}

[role."xamarin"]
type = {link = "https://docs.microsoft.com/en-us/xamarin/%s"}

[role."maui"]
type = {link = "https://learn.microsoft.com/en-us/dotnet/maui/%s"}

[role."k8sdocs"]
type = {link = "https://kubernetes.io/docs%s"}

[role."gopkg"]
type = {link = "https://godoc.org%s"}

[role."osi"]
type = {link = "https://opensource.org%s"}

[role."osil"]
type = {link = "https://opensource.org/licenses/%s"}

[role."tldrl"]
type = {link = "https://www.tldrlegal.com/l/%s"}

[role."q-mdb"]
type = {link = "https://quay.io/mongodb%s"}

[role."qr-mdb"]
type = {link = "https://quay.io/repository/mongodb%s"}

[role."oas-atlas-tag"]
type = {link = "https://www.mongodb.com/docs/atlas/reference/api-resources-spec/v2/#tag%s"}

[role."oas-atlas-op"]
type = {link = "https://www.mongodb.com/docs/atlas/reference/api-resources-spec/v2/#operation%s"}

[role."atlascli"]
help = """Link to a page in the Atlas CLI documentation."""
type = {link = "https://www.mongodb.com/docs/atlas/cli/stable%s", ensure_trailing_slash = true}

[role."mongodb-analyzer"]
help = """Link to the MongoDB Analyzer documentation."""
type = {link = "https://www.mongodb.com/docs/mongodb-analyzer%s", ensure_trailing_slash = true}

### Types of objects (directive & role pairs)
[rstobject."py:class"]

[rstobject."py:meth"]
type = "callable"

[rstobject."js:func"]
[rstobject."mongodb:httpaction"]
[rstobject."mongodb:mailgunaction"]
[rstobject.mongodb]
[rstobject."std:option"]
type = "cmdline_option"

[rstobject."mongomirror:option"]
[rstobject."std:program"]
[rstobject."mongodb:s3action"]
[rstobject."mongodb:sesaction"]
[rstobject."mongodb:slackaction"]
[rstobject."mongodb:twilioaction"]
[rstobject."std:envvar"]

# mongodb_conf.py
[rstobject."mongodb:binary"]
prefix = "bin"

[rstobject."mongodb:dbcommand"]
prefix = "dbcmd"
fields = [["returns", "Returns"]]

[rstobject."mongodb:expression"]
help = """aggregation framework transformation expression"""
prefix = "exp"

[rstobject."mongodb:group"]
help = """aggregation framework group expression"""
prefix = "grp"

[rstobject."mongodb:operator"]
prefix = "metaOp"

[rstobject."mongodb:query"]
prefix = "op"

[rstobject."mongodb:update"]
prefix = "up"

[rstobject."mongodb:parameter"]
help = """setParameter option"""
prefix = "param"

[rstobject."mongodb:pipeline"]
help = """aggregation framework pipeline operator"""
prefix = "pipe"

[rstobject."mongodb:projection"]
prefix = "proj"

[rstobject."mongodb:method"]
type = "callable"
fields = [["returns", "Returns"]]
options.hidden = "flag"

[rstobject."mongodb:authrole"]
[rstobject."mongodb:authaction"]
[rstobject."mongodb:bsontype"]
[rstobject."mongodb:collflag"]
[rstobject."mongodb:data"]
help = """MongoDB reporting output"""

[rstobject."mongodb:error"]
[rstobject."mongodb:limit"]
help = """MongoDB system limit"""
format = []

[rstobject."mongodb:macro"]
help = """JavaScript shell macro"""

[rstobject."mongodb:readmode"]
[rstobject."mongodb:setting"]

[rstobject."mongodb:replstate"]
prefix = "replstate"

[rstobject."mongodb:variable"]
help = """system variable available in aggregation"""
prefix = "variable"

[rstobject."mongodb:writeconcern"]
prefix = "writeconcern"

[rstobject."mongodb:readconcern"]
prefix = "readconcern"
options.hidden = "flag"

[rstobject."mongodb:alert"]
help = """system alert"""

[rstobject."mongodb:alert-type"]
inherit = "mongodb:alert"

[rstobject."mongodb:event"]
help = """system event"""

[rstobject."mongodb:rsconf"]
help = """replica set configuration setting"""
prefix = "rsconf"

[rstobject."mongodb:serverstatus"]
prefix = "serverstatus"

[rstobject."mongodb:urioption"]
prefix = "urioption"

[rstobject."mongodb:configexpansion"]
help = """expansion directive for mongod/s configuration file"""
prefix = "configexpansion"

[rstobject."mongodb:toolcommand"]
help = """mongo tool command"""
prefix = "toolcommand"

[rstobject."mongodb:commandoption"]
help = """mongo tool command-specific option"""
prefix = "commandoption"

[rstobject."mongodb:msetting"]
prefix = "msetting"
help = "Monitoring Agent Setting"

[rstobject."mongodb:bsetting"]
prefix = "bsetting"
help = "Backup Agent Setting"

[rstobject."mongodb:asetting"]
help = """Automation Agent Setting"""
prefix = "asetting"

[rstobject."mongodb:apierror"]
help = """Error Code for Public API"""

[rstobject."mongodb:phpclass"]
help = """PHP Library class"""
prefix = "phpclass"

[rstobject."mongodb:phpmethod"]
help = """PHP Library method"""
prefix = "phpmethod"

[rstobject."mongodb:atlasrole"]
help = """Atlas user role"""

[rstobject."mongodb:json-expansion"]
help = """JSON Expression Expansion"""

[rstobject."mongodb:json-operator"]
help = """JSON Expression Operator"""

[rstobject."mongodb:sync-client-message"]
help = """Device Sync Protocol Client->Server Request"""

[rstobject."mongodb:sync-server-message"]
help = """Device Sync Protocol Server->Client Request"""

[rstobject."mongodb:action"]
help = """Service Actions"""
prefix = "action"

[rstobject."mongodb:fn-context"]
help = """Stitch Function Context"""

[rstobject."mongodb:datalakeconf"]
help = """Data Lake Configuration Object"""
prefix = "datalakeconf"

[rstobject."mongodb:datalakeconf-adl"]
help = """Data Lake ADL Configuration Object"""
prefix = "datalakeconf-adl"

[rstobject."mongodb:datalakeconf-atlas"]
help = """Data Lake Atlas Configuration Object"""
prefix = "datalakeconf-atlas"

[rstobject."mongodb:datalakeconf-aws"]
help = """Data Lake AWS Configuration Object"""
prefix = "datalakeconf-aws"

[rstobject."mongodb:datalakeconf-azure"]
help = """Data Lake Azure Configuration Object"""
prefix = "datalakeconf-azure"

[rstobject."mongodb:datalakeconf-gcp"]
help = """Data Lake GCP Configuration Object"""
prefix = "datalakeconf-gcp"

[rstobject."mongodb:datalakeconf-http"]
help = """Data Lake HTTP Configuration Object"""
prefix = "datalakeconf-http"

[rstobject."mongodb:opsmgrkube"]
help = """Kubernetes Operator Ops Manager Resource Setting"""
prefix = "opsmgrkube"

[rstobject."mongodb:autoencryptkeyword"]
help = "Automatic Client-Side Field Level Encrytion Rules Keyword"
prefix = "autoencryptkeyword"

[rstobject."mongodb:c2cstate"]
help = """mongosync State"""

[tabs]
cloud-providers = [
  {id = "aws", title = "AWS"},
  {id = "azure", title = "Azure"},
  {id = "gcp", title = "GCP"},
]
k8s-orchestrator = [
  {id = "k8s", title = "Kubernetes"},
  {id = "openshift", title = "OpenShift"},
]
cloud = [
  {id = "cloud", title = "Cloud (Atlas)"},
  {id = "local", title = "Local Instance"},
]
platforms = [
  {id = "windows", title = "Windows"},
  {id = "macos", title = "macOS"},
  {id = "debian", title = "Ubuntu/Debian"},
  {id = "rhel", title = "RHEL/CentOS/SLES/AMZ"},
  {id = "linux", title = "Linux"},
]
drivers = [
  {id = "atlas-ui", title = "MongoDB Atlas"},
  {id = "shell", title = "MongoDB Shell"},
  {id = "compass", title = "Compass"},
  {id = "c", title = "C"},
  {id = "cpp", title = "C++11"},
  {id = "csharp", title = "C#"},
  {id = "go", title = "Go"},
  {id = "java-async", title = "Java (Async)"},
  {id = "java-sync", title = "Java (Sync)"},
  {id = "kotlin-coroutine", title = "Kotlin (Coroutine)"},
  {id = "kotlin-sync", title = "Kotlin (Sync)"},
  {id = "motor", title = "Motor"},
  {id = "nodejs", title = "Node.js"},
  {id = "perl", title = "Perl"},
  {id = "php", title = "PHP"},
  {id = "python", title = "Python"},
  {id = "ruby", title = "Ruby"},
  {id = "rust", title = "Rust"},
  {id = "rust-async", title = "Rust (Async)"},
  {id = "rust-sync", title = "Rust (Sync)"},
  {id = "scala", title = "Scala"},
  {id = "swift-async", title = "Swift (Async)"},
  {id = "swift-sync", title = "Swift (Sync)"},
]
auth = [
  {id = "uidpwd", title = "Username and Password"},
  {id = "ldap", title = "LDAP"},
  {id = "kerberos", title = "Kerberos"},
]
stitch-auth-providers = [
  {id = "anon-user", title = "Anonymous"},
  {id = "local-userpass", title = "Email/Password"},
  {id = "oauth2-google", title = "Google"},
  {id = "oauth2-facebook", title = "Facebook"},
  {id = "api-key", title = "API Key Authentication"},
  {id = "custom-token", title = "Custom"},
]
deployments = [
  {id = "standalone", title = "Standalone"},
  {id = "repl", title = "Replica Set"},
  {id = "shard", title = "Sharded Cluster"},
]
stitch-sdks = [
  {id = "functions", title = "afaunctions"},
  {id = "json-expressions", title = "Json Expressions"},
  {id = "javascript", title = "JavaScript SDK"},
  {id = "android", title = "Android SDK"},
  {id = "ios", title = "iOS SDK"},
]
stitch-interfaces = [
  {id = "stitch-ui", title = "Stitch UI"},
  {id = "import-export", title = "Import/Export"},
]
realm-languages = [
  {id = "swift", title = "Swift"},
  {id = "kotlin", title = "Kotlin"},
  {id = "typescript", title = "TypeScript"},
  {id = "javascript", title = "JavaScript"},
  {id = "c-sharp", title = "C#"},
  {id = "cpp", title = "C++"},
  {id = "dart", title = "Dart"},
  {id = "java", title = "Java"},
  {id = "objective-c", title = "Objective C"},
]
realm-sdks = [
  {id = "functions", title = "Functions"},
  {id = "json-expressions", title = "JSON Expressions"},
  {id = "graphql", title = "GraphQL"},
  {id = "ios", title = "Swift SDK"},
  {id = "android", title = "Java SDK"},
  {id = "cpp", title = "C++ SDK"},
  {id = "kotlin", title = "Kotlin SDK"},
  {id = "flutter", title = "Flutter SDK"},
  {id = "dotnet", title = ".NET SDK"},
  {id = "xamarin", title = "Xamarin SDK"},
  {id = "javascript", title = "JavaScript SDKs"},
  {id = "node", title = "Node.js SDK"},
  {id = "react-native", title = "React Native SDK"},
  {id = "web", title = "Web SDK"},
]

realm-admin-interfaces = [
  {id = "ui", title = "App Services UI"},
  {id = "cli", title = "App Services CLI"},
  {id = "api", title = "Admin API"},
  {id = "github", title = "GitHub Deploy"},
  {id = "code-deploy", title = "Code Deploy"},
]

realm-auth-providers = [
  {id = "anon-user", title = "Anonymous"},
  {id = "local-userpass", title = "Email/Password"},
  {id = "oauth2-apple", title = "Apple ID"},
  {id = "oauth2-google", title = "Google"},
  {id = "oauth2-facebook", title = "Facebook"},
  {id = "api-key", title = "API Key"},
  {id = "custom-token", title = "Custom JWT"},
  {id = "custom-function", title = "Custom Function"},
]<|MERGE_RESOLUTION|>--- conflicted
+++ resolved
@@ -676,18 +676,6 @@
 
 [directive."landing:client-libraries"]
 content_type = "block"
-<<<<<<< HEAD
-help = """Title and call-to-action for drivers card"""
-example = """.. landing:client-libraries::
-   ${0: Library content}
-"""
-
-[directive."landing:introduction"]
-help = """Make an Introduction. Pass in a title string as an argument, and a content block"""
-argument_type = "string"
-content_type = "block"
-example = """.. landing:introduction:: MongoDB Introduction
-=======
 help = """Title and call-to-action for card-group"""
 options.cta = "string"
 options.url = ["path", "uri"]
@@ -698,10 +686,10 @@
 """
 
 [directive."landing:introduction"]
-content_type = "block"
-help = """Make an Introduction"""
-example = """.. landing:introduction::
->>>>>>> b581f033
+help = """Make an Introduction. Pass in a title string as an argument, and a content block"""
+argument_type = "string"
+content_type = "block"
+example = """.. landing:introduction:: MongoDB Introduction
    ${0: Introduction content}
 """
 
@@ -712,16 +700,6 @@
    ${0: Explore content}
 """
 
-<<<<<<< HEAD
-[directive."landing:more-ways"]
-content_type = "block"
-help = """A container to showcase more information"""
-example = """.. landing:more-ways::
-   ${0: Explore content}
-"""
-
-=======
->>>>>>> b581f033
 [directive."mongodb:chapter"]
 help = "A container for a group of MongoDB guides."
 example = """.. chapter:: ${1: string}
