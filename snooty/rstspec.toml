--- conflicted
+++ resolved
@@ -712,18 +712,12 @@
 help = "Embed a quiz with a question argument, using the quizchoice directive to construct answer options."
 example = """.. quiz:: 
   :quiz-id: ${1:string}
-<<<<<<< HEAD
   :quiz-date: ${1:string}
+  
    ${2:string}"""
 argument_type = "string"
 options.quiz-id = {type = "string", required = true}
 options.quiz-date = "string"
-=======
-   
-   ${2:string}"""
-argument_type = "string"
-options.quiz-id = {type = "string", required = true}
->>>>>>> c97fa933
 
 [directive."mongodb:quizchoice"]
 content_type = "block"
