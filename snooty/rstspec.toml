--- conflicted
+++ resolved
@@ -712,14 +712,9 @@
 help = "Embed a quiz with a question argument, using the quizchoice directive to construct answer options."
 example = """.. quiz:: 
   :quiz-id: ${1:string}
-<<<<<<< HEAD
   :quiz-date: ${2:string}
+  
    ${3:string}"""
-=======
-  :quiz-date: ${1:string}
-  
-   ${2:string}"""
->>>>>>> 317bd6a8
 argument_type = "string"
 options.quiz-id = {type = "string", required = true}
 options.quiz-date = "string"
