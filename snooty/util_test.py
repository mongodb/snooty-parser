import contextlib
import inspect
import os
import sys
import tempfile
import textwrap
import xml.etree.ElementTree as ET
from collections import defaultdict
from pathlib import Path
from xml.sax.saxutils import escape
from typing import Any, Dict, List, Iterator
from . import n
from .diagnostics import Diagnostic
from .page import Page
from .parser import Project
from .types import FileId, SerializableType, BuildIdentifierSet

__all__ = ("eprint", "ast_to_testing_string", "assert_etree_equals")


def eprint(*args: str) -> None:
    """print() to stderr."""
    print(*args, file=sys.stderr)


class FinalAssertionError(AssertionError):
    """An AssertionError whose details were already logged to stderr."""

    pass


def ast_to_testing_string(ast: Any) -> str:
    """Create an XML string representation of an AST node."""
    if isinstance(ast, n.Node):
        ast = ast.serialize()

    value = ast.get("value", "")
    children = ast.get("children", [])
    attr_pairs = [
        (k, v)
        for k, v in ast.items()
        if k
        not in ("argument", "term", "value", "children", "type", "position", "options")
        and v
    ]

    attr_pairs.extend((k, v) for k, v in ast.get("options", {}).items())
    attrs = " ".join('{}="{}"'.format(k, escape(str(v))) for k, v in attr_pairs)
    contents = (
        escape(value)
        if value
        else (
            "".join(ast_to_testing_string(child) for child in children)
            if children
            else ""
        )
    )
    if "argument" in ast:
        contents = (
            "".join(ast_to_testing_string(part) for part in ast["argument"]) + contents
        )

    if "term" in ast:
        contents = (
            "<term>"
            + "".join(ast_to_testing_string(part) for part in ast["term"])
            + "</term>"
            + contents
        )
<<<<<<< HEAD
        
=======
>>>>>>> ad75cb9a
    return "<{}{}>{}</{}>".format(
        ast["type"], " " + attrs if attrs else "", contents, ast["type"]
    )


def assert_etree_equals(e1: ET.Element, goal: ET.Element) -> None:
    """Assert that two XML Elements are the same. If there is a difference in a child,
       log the difference to stderr."""
    assert e1.tag == goal.tag
    if e1.text and goal.text:
        assert (e1.text.strip() if e1.text else "") == (
            goal.text.strip() if goal.text else ""
        )

    # Comparing the tail is interesting because we want to consider
    # "<whitespace>" and None to be equivalent. Coerce None to an empty
    # string, and strip both sides.
    assert (e1.tail or "").strip() == (goal.tail or "").strip()

    assert e1.attrib == goal.attrib
    assert len(e1) == len(goal)
    for c1, goalc in zip(e1, goal):
        try:
            assert_etree_equals(c1, goalc)
        except AssertionError as err:
            # If the assertion has already been logged, don't do it again.
            if isinstance(err, FinalAssertionError):
                raise err

            # Report this tree diff to stderr.
            wrapper = textwrap.TextWrapper(
                width=100, initial_indent="  ", subsequent_indent="  "
            )
            eprint(
                "{}\n{}\nshould be\n{}".format(
                    err,
                    "\n".join(wrapper.wrap(ET.tostring(c1, encoding="unicode"))),
                    "\n".join(wrapper.wrap(ET.tostring(goalc, encoding="unicode"))),
                )
            )

            # Inform higher stack frames not to log this exception
            raise FinalAssertionError(err)


def check_ast_testing_string(ast: Any, testing_string: str) -> None:
    """Ensure that an AST node matches the given testing XML string, using ast_to_testing_string()."""
    correct_tree = ET.fromstring(testing_string)
    evaluating_tree = ET.fromstring(ast_to_testing_string(ast))
    assert_etree_equals(evaluating_tree, correct_tree)


class BackendTestResults:
    """A utility class for tracking the output of a build in tests."""

    def __init__(self) -> None:
        self.diagnostics: Dict[FileId, List[Diagnostic]] = defaultdict(list)
        self.pages: Dict[FileId, Page] = {}

    def on_progress(self, progress: int, total: int, message: str) -> None:
        pass

    def on_diagnostics(self, path: FileId, diagnostics: List[Diagnostic]) -> None:
        self.diagnostics[path].extend(diagnostics)

    def on_update(
        self,
        prefix: List[str],
        build_identifiers: BuildIdentifierSet,
        page_id: FileId,
        page: Page,
    ) -> None:
        self.pages[page_id] = page

    def on_update_metadata(
        self,
        prefix: List[str],
        build_identifiers: BuildIdentifierSet,
        field: Dict[str, SerializableType],
    ) -> None:
        pass

    def on_delete(self, page_id: FileId, build_identifiers: BuildIdentifierSet) -> None:
        pass

    def flush(self) -> None:
        pass


@contextlib.contextmanager
def make_test(files: Dict[Path, str], name: str = "") -> Iterator[BackendTestResults]:
    """Create a temporary test project with the given files."""
    need_to_make_snooty_toml = Path("snooty.toml") not in files
    if need_to_make_snooty_toml:
        # Create a reasonable name for this project: go with the caller name
        name = inspect.stack()[2].function

    with tempfile.TemporaryDirectory(prefix=f"{name}-") as tempdir:
        root = Path(tempdir)
        if need_to_make_snooty_toml:
            root.joinpath("snooty.toml").write_text(f'name = "{name}"\n')

        for filename, file_text in files.items():
            assert not filename.is_absolute()
            file_path = root.joinpath(filename)
            if file_path.parent != root:
                os.makedirs(file_path.parent, exist_ok=True)
            file_path.write_text(file_text)

        backend = BackendTestResults()

        project = Project(root, backend, {})
        project.build()

    yield backend<|MERGE_RESOLUTION|>--- conflicted
+++ resolved
@@ -67,10 +67,6 @@
             + "</term>"
             + contents
         )
-<<<<<<< HEAD
-        
-=======
->>>>>>> ad75cb9a
     return "<{}{}>{}</{}>".format(
         ast["type"], " " + attrs if attrs else "", contents, ast["type"]
     )
