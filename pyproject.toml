--- conflicted
+++ resolved
@@ -35,11 +35,7 @@
 ]
 test = [
     "pytest ~= 6.2.5",
-<<<<<<< HEAD
-    "pytest-cov ~= 2.10.1"
-=======
     "pytest-cov ~= 3.0.0"
->>>>>>> bb46c3f8
 ]
 
 [tool.flit.scripts]
